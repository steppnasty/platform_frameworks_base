/*
 * Copyright (C) 2006 The Android Open Source Project
 *
 * Licensed under the Apache License, Version 2.0 (the "License");
 * you may not use this file except in compliance with the License.
 * You may obtain a copy of the License at
 *
 *      http://www.apache.org/licenses/LICENSE-2.0
 *
 * Unless required by applicable law or agreed to in writing, software
 * distributed under the License is distributed on an "AS IS" BASIS,
 * WITHOUT WARRANTIES OR CONDITIONS OF ANY KIND, either express or implied.
 * See the License for the specific language governing permissions and
 * limitations under the License.
 */

package com.android.server.am;

import com.android.internal.os.BatteryStatsImpl;

import android.app.INotificationManager;
import android.app.Notification;
import android.app.NotificationManager;
import android.content.ComponentName;
import android.content.Intent;
import android.content.pm.ApplicationInfo;
import android.content.pm.ServiceInfo;
import android.os.Binder;
import android.os.IBinder;
import android.os.RemoteException;
import android.os.SystemClock;

import java.io.PrintWriter;
import java.util.ArrayList;
import java.util.HashMap;
import java.util.Iterator;
import java.util.List;

/**
 * A running application service.
 */
class ServiceRecord extends Binder {
    final BatteryStatsImpl.Uid.Pkg.Serv stats;
    final ComponentName name; // service component.
    final String shortName; // name.flattenToShortString().
    final Intent.FilterComparison intent;
                            // original intent used to find service.
    final ServiceInfo serviceInfo;
                            // all information about the service.
    final ApplicationInfo appInfo;
                            // information about service's app.
    final String packageName; // the package implementing intent's component
    final String processName; // process where this component wants to run
    final String permission;// permission needed to access service
    final String baseDir;   // where activity source (resources etc) located
    final String resDir;   // where public activity source (public resources etc) located
    final String dataDir;   // where activity data should go
    final boolean exported; // from ServiceInfo.exported
    final Runnable restarter; // used to schedule retries of starting the service
    final long createTime;  // when this service was created
    final HashMap<Intent.FilterComparison, IntentBindRecord> bindings
            = new HashMap<Intent.FilterComparison, IntentBindRecord>();
                            // All active bindings to the service.
    final HashMap<IBinder, ConnectionRecord> connections
            = new HashMap<IBinder, ConnectionRecord>();
                            // IBinder -> ConnectionRecord of all bound clients
    
    // Maximum number of delivery attempts before giving up.
    static final int MAX_DELIVERY_COUNT = 3;
    
    // Maximum number of times it can fail during execution before giving up.
    static final int MAX_DONE_EXECUTING_COUNT = 6;
    
    static class StartItem {
        final int id;
        final Intent intent;
        long deliveredTime;
        int deliveryCount;
        int doneExecutingCount;
        
        StartItem(int _id, Intent _intent) {
            id = _id;
            intent = _intent;
        }
    }
    final ArrayList<StartItem> deliveredStarts = new ArrayList<StartItem>();
                            // start() arguments which been delivered.
    final ArrayList<StartItem> pendingStarts = new ArrayList<StartItem>();
                            // start() arguments that haven't yet been delivered.

    ProcessRecord app;      // where this service is running or null.
    boolean isForeground;   // is service currently in foreground mode?
    int foregroundId;       // Notification ID of last foreground req.
    Notification foregroundNoti; // Notification record of foreground state.
    long lastActivity;      // last time there was some activity on the service.
    boolean startRequested; // someone explicitly called start?
    boolean stopIfKilled;   // last onStart() said to stop if service killed?
    boolean callStart;      // last onStart() has asked to alway be called on restart.
    int lastStartId;        // identifier of most recent start request.
    int executeNesting;     // number of outstanding operations keeping foreground.
    long executingStart;    // start time of last execute request.
    int crashCount;         // number of times proc has crashed with service running
    int totalRestartCount;  // number of times we have had to restart.
    int restartCount;       // number of restarts performed in a row.
    long restartDelay;      // delay until next restart attempt.
    long restartTime;       // time of last restart.
    long nextRestartTime;   // time when restartDelay will expire.

    String stringName;      // caching of toString
    
    void dumpStartList(PrintWriter pw, String prefix, List<StartItem> list, long now) {
        final int N = list.size();
        for (int i=0; i<N; i++) {
            StartItem si = list.get(i);
            pw.print(prefix); pw.print("#"); pw.print(i);
                    pw.print(" id="); pw.print(si.id);
                    if (now != 0) pw.print(" dur="); pw.print(now-si.deliveredTime);
                    if (si.deliveryCount != 0) {
                        pw.print(" dc="); pw.print(si.deliveryCount);
                    }
                    if (si.doneExecutingCount != 0) {
                        pw.print(" dxc="); pw.print(si.doneExecutingCount);
                    }
                    pw.print(" ");
                    if (si.intent != null) pw.println(si.intent.toString());
                    else pw.println("null");
        }
    }
    
    void dump(PrintWriter pw, String prefix) {
        pw.print(prefix); pw.print("intent={");
                pw.print(intent.getIntent().toShortString(true, false));
                pw.println('}');
        pw.print(prefix); pw.print("packageName="); pw.println(packageName);
        pw.print(prefix); pw.print("processName="); pw.println(processName);
        if (permission != null) {
            pw.print(prefix); pw.print("permission="); pw.println(permission);
        }
        long now = SystemClock.uptimeMillis();
        pw.print(prefix); pw.print("baseDir="); pw.print(baseDir);
                if (!resDir.equals(baseDir)) pw.print(" resDir="); pw.print(resDir);
                pw.print(" dataDir="); pw.println(dataDir);
        pw.print(prefix); pw.print("app="); pw.println(app);
<<<<<<< HEAD
        if (isForeground || foregroundId != 0) {
            pw.print(prefix); pw.print("isForeground="); pw.print(isForeground);
                    pw.print(" foregroundId="); pw.print(foregroundId);
                    pw.print(" foregroundNoti="); pw.println(foregroundNoti);
        }
        pw.print(prefix); pw.print("lastActivity="); pw.print(lastActivity);
                pw.print(" executingStart="); pw.print(executingStart);
                pw.print(" restartTime="); pw.println(restartTime);
        if (startRequested || lastStartId != 0) {
            pw.print(prefix); pw.print("startRequested="); pw.print(startRequested);
                    pw.print(" stopIfKilled="); pw.print(stopIfKilled);
                    pw.print(" callStart="); pw.print(callStart);
                    pw.print(" lastStartId="); pw.println(lastStartId);
        }
        if (executeNesting != 0 || crashCount != 0 || restartCount != 0
                || restartDelay != 0 || nextRestartTime != 0) {
            pw.print(prefix); pw.print("executeNesting="); pw.print(executeNesting);
                    pw.print(" restartCount="); pw.print(restartCount);
                    pw.print(" restartDelay="); pw.print(restartDelay);
                    pw.print(" nextRestartTime="); pw.print(nextRestartTime);
                    pw.print(" crashCount="); pw.println(crashCount);
        }
        if (deliveredStarts.size() > 0) {
            pw.print(prefix); pw.println("Delivered Starts:");
            dumpStartList(pw, prefix, deliveredStarts, SystemClock.uptimeMillis());
        }
        if (pendingStarts.size() > 0) {
            pw.print(prefix); pw.println("Pending Starts:");
            dumpStartList(pw, prefix, pendingStarts, 0);
        }
=======
        pw.print(prefix); pw.print("isForeground="); pw.print(isForeground);
                pw.print(" lastActivity="); pw.println(lastActivity-now);
        pw.print(prefix); pw.print("startRequested="); pw.print(startRequested);
                pw.print(" startId="); pw.print(lastStartId);
                pw.print(" executeNesting="); pw.print(executeNesting);
                pw.print(" executingStart="); pw.print(executingStart-now);
                pw.print(" crashCount="); pw.println(crashCount);
        pw.print(prefix); pw.print("totalRestartCount="); pw.print(totalRestartCount);
                pw.print(" restartCount="); pw.print(restartCount);
                pw.print(" restartDelay="); pw.print(restartDelay);
                pw.print(" restartTime="); pw.print(restartTime-now);
                pw.print(" nextRestartTime="); pw.println(nextRestartTime-now);
>>>>>>> 301b97ac
        if (bindings.size() > 0) {
            Iterator<IntentBindRecord> it = bindings.values().iterator();
            pw.print(prefix); pw.println("Bindings:");
            while (it.hasNext()) {
                IntentBindRecord b = it.next();
                pw.print(prefix); pw.print("* IntentBindRecord{");
                        pw.print(Integer.toHexString(System.identityHashCode(b)));
                        pw.println("}:");
                b.dumpInService(pw, prefix + "  ");
            }
        }
        if (connections.size() > 0) {
            pw.print(prefix); pw.println("All Connections:");
            Iterator<ConnectionRecord> it = connections.values().iterator();
            while (it.hasNext()) {
                ConnectionRecord c = it.next();
                pw.print(prefix); pw.print("  "); pw.println(c);
            }
        }
    }

    ServiceRecord(BatteryStatsImpl.Uid.Pkg.Serv servStats, ComponentName name,
            Intent.FilterComparison intent, ServiceInfo sInfo, Runnable restarter) {
        this.stats = servStats;
        this.name = name;
        shortName = name.flattenToShortString();
        this.intent = intent;
        serviceInfo = sInfo;
        appInfo = sInfo.applicationInfo;
        packageName = sInfo.applicationInfo.packageName;
        processName = sInfo.processName;
        permission = sInfo.permission;
        baseDir = sInfo.applicationInfo.sourceDir;
        resDir = sInfo.applicationInfo.publicSourceDir;
        dataDir = sInfo.applicationInfo.dataDir;
        exported = sInfo.exported;
        this.restarter = restarter;
        createTime = lastActivity = SystemClock.uptimeMillis();
    }

    public AppBindRecord retrieveAppBindingLocked(Intent intent,
            ProcessRecord app) {
        Intent.FilterComparison filter = new Intent.FilterComparison(intent);
        IntentBindRecord i = bindings.get(filter);
        if (i == null) {
            i = new IntentBindRecord(this, filter);
            bindings.put(filter, i);
        }
        AppBindRecord a = i.apps.get(app);
        if (a != null) {
            return a;
        }
        a = new AppBindRecord(this, i, app);
        i.apps.put(app, a);
        return a;
    }

    public void resetRestartCounter() {
        restartCount = 0;
        restartDelay = 0;
        restartTime = 0;
    }
    
    public StartItem findDeliveredStart(int id, boolean remove) {
        final int N = deliveredStarts.size();
        for (int i=0; i<N; i++) {
            StartItem si = deliveredStarts.get(i);
            if (si.id == id) {
                if (remove) deliveredStarts.remove(i);
                return si;
            }
        }
        
        return null;
    }
    
    public void postNotification() {
        if (foregroundId != 0 && foregroundNoti != null) {
            INotificationManager inm = NotificationManager.getService();
            if (inm != null) {
                try {
                    int[] outId = new int[1];
                    inm.enqueueNotification(packageName, foregroundId,
                            foregroundNoti, outId);
                } catch (RemoteException e) {
                }
            }
        }
    }
    
    public void cancelNotification() {
        if (foregroundId != 0) {
            INotificationManager inm = NotificationManager.getService();
            if (inm != null) {
                try {
                    inm.cancelNotification(packageName, foregroundId);
                } catch (RemoteException e) {
                }
            }
        }
    }
    
    public String toString() {
        if (stringName != null) {
            return stringName;
        }
        StringBuilder sb = new StringBuilder(128);
        sb.append("ServiceRecord{")
            .append(Integer.toHexString(System.identityHashCode(this)))
            .append(' ').append(shortName).append('}');
        return stringName = sb.toString();
    }
}<|MERGE_RESOLUTION|>--- conflicted
+++ resolved
@@ -141,14 +141,13 @@
                 if (!resDir.equals(baseDir)) pw.print(" resDir="); pw.print(resDir);
                 pw.print(" dataDir="); pw.println(dataDir);
         pw.print(prefix); pw.print("app="); pw.println(app);
-<<<<<<< HEAD
         if (isForeground || foregroundId != 0) {
             pw.print(prefix); pw.print("isForeground="); pw.print(isForeground);
                     pw.print(" foregroundId="); pw.print(foregroundId);
                     pw.print(" foregroundNoti="); pw.println(foregroundNoti);
         }
-        pw.print(prefix); pw.print("lastActivity="); pw.print(lastActivity);
-                pw.print(" executingStart="); pw.print(executingStart);
+        pw.print(prefix); pw.print("lastActivity="); pw.print(lastActivity-now);
+                pw.print(" executingStart="); pw.print(executingStart-now);
                 pw.print(" restartTime="); pw.println(restartTime);
         if (startRequested || lastStartId != 0) {
             pw.print(prefix); pw.print("startRequested="); pw.print(startRequested);
@@ -160,8 +159,8 @@
                 || restartDelay != 0 || nextRestartTime != 0) {
             pw.print(prefix); pw.print("executeNesting="); pw.print(executeNesting);
                     pw.print(" restartCount="); pw.print(restartCount);
-                    pw.print(" restartDelay="); pw.print(restartDelay);
-                    pw.print(" nextRestartTime="); pw.print(nextRestartTime);
+                    pw.print(" restartDelay="); pw.print(restartDelay-now);
+                    pw.print(" nextRestartTime="); pw.print(nextRestartTime-now);
                     pw.print(" crashCount="); pw.println(crashCount);
         }
         if (deliveredStarts.size() > 0) {
@@ -172,20 +171,6 @@
             pw.print(prefix); pw.println("Pending Starts:");
             dumpStartList(pw, prefix, pendingStarts, 0);
         }
-=======
-        pw.print(prefix); pw.print("isForeground="); pw.print(isForeground);
-                pw.print(" lastActivity="); pw.println(lastActivity-now);
-        pw.print(prefix); pw.print("startRequested="); pw.print(startRequested);
-                pw.print(" startId="); pw.print(lastStartId);
-                pw.print(" executeNesting="); pw.print(executeNesting);
-                pw.print(" executingStart="); pw.print(executingStart-now);
-                pw.print(" crashCount="); pw.println(crashCount);
-        pw.print(prefix); pw.print("totalRestartCount="); pw.print(totalRestartCount);
-                pw.print(" restartCount="); pw.print(restartCount);
-                pw.print(" restartDelay="); pw.print(restartDelay);
-                pw.print(" restartTime="); pw.print(restartTime-now);
-                pw.print(" nextRestartTime="); pw.println(nextRestartTime-now);
->>>>>>> 301b97ac
         if (bindings.size() > 0) {
             Iterator<IntentBindRecord> it = bindings.values().iterator();
             pw.print(prefix); pw.println("Bindings:");
