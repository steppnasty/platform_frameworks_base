/*
 * Copyright (C) 2010 The Android Open Source Project
 *
 * Licensed under the Apache License, Version 2.0 (the "License");
 * you may not use this file except in compliance with the License.
 * You may obtain a copy of the License at
 *
 *      http://www.apache.org/licenses/LICENSE-2.0
 *
 * Unless required by applicable law or agreed to in writing, software
 * distributed under the License is distributed on an "AS IS" BASIS,
 * WITHOUT WARRANTIES OR CONDITIONS OF ANY KIND, either express or implied.
 * See the License for the specific language governing permissions and
 * limitations under the License.
 */

#define LOG_TAG "InputReader"

//#define LOG_NDEBUG 0

// Log debug messages for each raw event received from the EventHub.
#define DEBUG_RAW_EVENTS 0

// Log debug messages about touch screen filtering hacks.
#define DEBUG_HACKS 0

// Log debug messages about virtual key processing.
#define DEBUG_VIRTUAL_KEYS 0

// Log debug messages about pointers.
#define DEBUG_POINTERS 0

// Log debug messages about pointer assignment calculations.
#define DEBUG_POINTER_ASSIGNMENT 0

// Log debug messages about gesture detection.
#define DEBUG_GESTURES 0

#include "InputReader.h"

#include <cutils/log.h>
#include <ui/Keyboard.h>
#include <ui/VirtualKeyMap.h>

#include <stddef.h>
#include <stdlib.h>
#include <unistd.h>
#include <errno.h>
#include <limits.h>
#include <math.h>

#define INDENT "  "
#define INDENT2 "    "
#define INDENT3 "      "
#define INDENT4 "        "
#define INDENT5 "          "

namespace android {

// --- Constants ---

// Maximum number of slots supported when using the slot-based Multitouch Protocol B.
static const size_t MAX_SLOTS = 32;

// --- Static Functions ---

template<typename T>
inline static T abs(const T& value) {
    return value < 0 ? - value : value;
}

template<typename T>
inline static T min(const T& a, const T& b) {
    return a < b ? a : b;
}

template<typename T>
inline static void swap(T& a, T& b) {
    T temp = a;
    a = b;
    b = temp;
}

inline static float avg(float x, float y) {
    return (x + y) / 2;
}

inline static float distance(float x1, float y1, float x2, float y2) {
    return hypotf(x1 - x2, y1 - y2);
}

inline static int32_t signExtendNybble(int32_t value) {
    return value >= 8 ? value - 16 : value;
}

static inline const char* toString(bool value) {
    return value ? "true" : "false";
}

static int32_t rotateValueUsingRotationMap(int32_t value, int32_t orientation,
        const int32_t map[][4], size_t mapSize) {
    if (orientation != DISPLAY_ORIENTATION_0) {
        for (size_t i = 0; i < mapSize; i++) {
            if (value == map[i][0]) {
                return map[i][orientation];
            }
        }
    }
    return value;
}

static const int32_t keyCodeRotationMap[][4] = {
        // key codes enumerated counter-clockwise with the original (unrotated) key first
        // no rotation,        90 degree rotation,  180 degree rotation, 270 degree rotation
        { AKEYCODE_DPAD_DOWN,   AKEYCODE_DPAD_RIGHT,  AKEYCODE_DPAD_UP,     AKEYCODE_DPAD_LEFT },
        { AKEYCODE_DPAD_RIGHT,  AKEYCODE_DPAD_UP,     AKEYCODE_DPAD_LEFT,   AKEYCODE_DPAD_DOWN },
        { AKEYCODE_DPAD_UP,     AKEYCODE_DPAD_LEFT,   AKEYCODE_DPAD_DOWN,   AKEYCODE_DPAD_RIGHT },
        { AKEYCODE_DPAD_LEFT,   AKEYCODE_DPAD_DOWN,   AKEYCODE_DPAD_RIGHT,  AKEYCODE_DPAD_UP },
};
static const size_t keyCodeRotationMapSize =
        sizeof(keyCodeRotationMap) / sizeof(keyCodeRotationMap[0]);

static int32_t rotateKeyCode(int32_t keyCode, int32_t orientation) {
    return rotateValueUsingRotationMap(keyCode, orientation,
            keyCodeRotationMap, keyCodeRotationMapSize);
}

static void rotateDelta(int32_t orientation, float* deltaX, float* deltaY) {
    float temp;
    switch (orientation) {
    case DISPLAY_ORIENTATION_90:
        temp = *deltaX;
        *deltaX = *deltaY;
        *deltaY = -temp;
        break;

    case DISPLAY_ORIENTATION_180:
        *deltaX = -*deltaX;
        *deltaY = -*deltaY;
        break;

    case DISPLAY_ORIENTATION_270:
        temp = *deltaX;
        *deltaX = -*deltaY;
        *deltaY = temp;
        break;
    }
}

static inline bool sourcesMatchMask(uint32_t sources, uint32_t sourceMask) {
    return (sources & sourceMask & ~ AINPUT_SOURCE_CLASS_MASK) != 0;
}

// Returns true if the pointer should be reported as being down given the specified
// button states.  This determines whether the event is reported as a touch event.
static bool isPointerDown(int32_t buttonState) {
    return buttonState &
            (AMOTION_EVENT_BUTTON_PRIMARY | AMOTION_EVENT_BUTTON_SECONDARY
                    | AMOTION_EVENT_BUTTON_TERTIARY);
}

static float calculateCommonVector(float a, float b) {
    if (a > 0 && b > 0) {
        return a < b ? a : b;
    } else if (a < 0 && b < 0) {
        return a > b ? a : b;
    } else {
        return 0;
    }
}

static void synthesizeButtonKey(InputReaderContext* context, int32_t action,
        nsecs_t when, int32_t deviceId, uint32_t source,
        uint32_t policyFlags, int32_t lastButtonState, int32_t currentButtonState,
        int32_t buttonState, int32_t keyCode) {
    if (
            (action == AKEY_EVENT_ACTION_DOWN
                    && !(lastButtonState & buttonState)
                    && (currentButtonState & buttonState))
            || (action == AKEY_EVENT_ACTION_UP
                    && (lastButtonState & buttonState)
                    && !(currentButtonState & buttonState))) {
        NotifyKeyArgs args(when, deviceId, source, policyFlags,
                action, 0, keyCode, 0, context->getGlobalMetaState(), when);
        context->getListener()->notifyKey(&args);
    }
}

static void synthesizeButtonKeys(InputReaderContext* context, int32_t action,
        nsecs_t when, int32_t deviceId, uint32_t source,
        uint32_t policyFlags, int32_t lastButtonState, int32_t currentButtonState) {
    synthesizeButtonKey(context, action, when, deviceId, source, policyFlags,
            lastButtonState, currentButtonState,
            AMOTION_EVENT_BUTTON_BACK, AKEYCODE_BACK);
    synthesizeButtonKey(context, action, when, deviceId, source, policyFlags,
            lastButtonState, currentButtonState,
            AMOTION_EVENT_BUTTON_FORWARD, AKEYCODE_FORWARD);
}


// --- InputReaderConfiguration ---

bool InputReaderConfiguration::getDisplayInfo(int32_t displayId, bool external,
        int32_t* width, int32_t* height, int32_t* orientation) const {
    if (displayId == 0) {
        const DisplayInfo& info = external ? mExternalDisplay : mInternalDisplay;
        if (info.width > 0 && info.height > 0) {
            if (width) {
                *width = info.width;
            }
            if (height) {
                *height = info.height;
            }
            if (orientation) {
                *orientation = info.orientation;
            }
            return true;
        }
    }
    return false;
}

void InputReaderConfiguration::setDisplayInfo(int32_t displayId, bool external,
        int32_t width, int32_t height, int32_t orientation) {
    if (displayId == 0) {
        DisplayInfo& info = external ? mExternalDisplay : mInternalDisplay;
        info.width = width;
        info.height = height;
        info.orientation = orientation;
    }
}


// --- InputReader ---

InputReader::InputReader(const sp<EventHubInterface>& eventHub,
        const sp<InputReaderPolicyInterface>& policy,
        const sp<InputListenerInterface>& listener) :
        mContext(this), mEventHub(eventHub), mPolicy(policy),
        mGlobalMetaState(0), mDisableVirtualKeysTimeout(LLONG_MIN), mNextTimeout(LLONG_MAX),
        mConfigurationChangesToRefresh(0) {
    mQueuedListener = new QueuedInputListener(listener);

    { // acquire lock
        AutoMutex _l(mLock);

        refreshConfigurationLocked(0);
        updateGlobalMetaStateLocked();
        updateInputConfigurationLocked();
    } // release lock
}

InputReader::~InputReader() {
    for (size_t i = 0; i < mDevices.size(); i++) {
        delete mDevices.valueAt(i);
    }
}

void InputReader::loopOnce() {
    int32_t timeoutMillis;
    { // acquire lock
        AutoMutex _l(mLock);

        uint32_t changes = mConfigurationChangesToRefresh;
        if (changes) {
            mConfigurationChangesToRefresh = 0;
            refreshConfigurationLocked(changes);
        }

        timeoutMillis = -1;
        if (mNextTimeout != LLONG_MAX) {
            nsecs_t now = systemTime(SYSTEM_TIME_MONOTONIC);
            timeoutMillis = toMillisecondTimeoutDelay(now, mNextTimeout);
        }
    } // release lock

    size_t count = mEventHub->getEvents(timeoutMillis, mEventBuffer, EVENT_BUFFER_SIZE);

    { // acquire lock
        AutoMutex _l(mLock);

        if (count) {
            processEventsLocked(mEventBuffer, count);
        }
        if (!count || timeoutMillis == 0) {
            nsecs_t now = systemTime(SYSTEM_TIME_MONOTONIC);
#if DEBUG_RAW_EVENTS
            ALOGD("Timeout expired, latency=%0.3fms", (now - mNextTimeout) * 0.000001f);
#endif
            mNextTimeout = LLONG_MAX;
            timeoutExpiredLocked(now);
        }
    } // release lock

    // Flush queued events out to the listener.
    // This must happen outside of the lock because the listener could potentially call
    // back into the InputReader's methods, such as getScanCodeState, or become blocked
    // on another thread similarly waiting to acquire the InputReader lock thereby
    // resulting in a deadlock.  This situation is actually quite plausible because the
    // listener is actually the input dispatcher, which calls into the window manager,
    // which occasionally calls into the input reader.
    mQueuedListener->flush();
}

void InputReader::processEventsLocked(const RawEvent* rawEvents, size_t count) {
    for (const RawEvent* rawEvent = rawEvents; count;) {
        int32_t type = rawEvent->type;
        size_t batchSize = 1;
        if (type < EventHubInterface::FIRST_SYNTHETIC_EVENT) {
            int32_t deviceId = rawEvent->deviceId;
            while (batchSize < count) {
                if (rawEvent[batchSize].type >= EventHubInterface::FIRST_SYNTHETIC_EVENT
                        || rawEvent[batchSize].deviceId != deviceId) {
                    break;
                }
                batchSize += 1;
            }
#if DEBUG_RAW_EVENTS
            ALOGD("BatchSize: %d Count: %d", batchSize, count);
#endif
            processEventsForDeviceLocked(deviceId, rawEvent, batchSize);
        } else {
            switch (rawEvent->type) {
            case EventHubInterface::DEVICE_ADDED:
                addDeviceLocked(rawEvent->when, rawEvent->deviceId);
                break;
            case EventHubInterface::DEVICE_REMOVED:
                removeDeviceLocked(rawEvent->when, rawEvent->deviceId);
                break;
            case EventHubInterface::FINISHED_DEVICE_SCAN:
                handleConfigurationChangedLocked(rawEvent->when);
                break;
            default:
                ALOG_ASSERT(false); // can't happen
                break;
            }
        }
        count -= batchSize;
        rawEvent += batchSize;
    }
}

void InputReader::addDeviceLocked(nsecs_t when, int32_t deviceId) {
    String8 name = mEventHub->getDeviceName(deviceId);
    uint32_t classes = mEventHub->getDeviceClasses(deviceId);

    InputDevice* device = createDeviceLocked(deviceId, name, classes);
    device->configure(when, &mConfig, 0);
    device->reset(when);

    if (device->isIgnored()) {
        ALOGI("Device added: id=%d, name='%s' (ignored non-input device)", deviceId, name.string());
    } else {
        ALOGI("Device added: id=%d, name='%s', sources=0x%08x", deviceId, name.string(),
                device->getSources());
    }

    ssize_t deviceIndex = mDevices.indexOfKey(deviceId);
    if (deviceIndex < 0) {
        mDevices.add(deviceId, device);
    } else {
        ALOGW("Ignoring spurious device added event for deviceId %d.", deviceId);
        delete device;
        return;
    }
}

void InputReader::removeDeviceLocked(nsecs_t when, int32_t deviceId) {
    InputDevice* device = NULL;
    ssize_t deviceIndex = mDevices.indexOfKey(deviceId);
    if (deviceIndex >= 0) {
        device = mDevices.valueAt(deviceIndex);
        mDevices.removeItemsAt(deviceIndex, 1);
    } else {
        ALOGW("Ignoring spurious device removed event for deviceId %d.", deviceId);
        return;
    }

    if (device->isIgnored()) {
        ALOGI("Device removed: id=%d, name='%s' (ignored non-input device)",
                device->getId(), device->getName().string());
    } else {
        ALOGI("Device removed: id=%d, name='%s', sources=0x%08x",
                device->getId(), device->getName().string(), device->getSources());
    }

    device->reset(when);
    delete device;
}

InputDevice* InputReader::createDeviceLocked(int32_t deviceId,
        const String8& name, uint32_t classes) {
    InputDevice* device = new InputDevice(&mContext, deviceId, name, classes);

    // External devices.
    if (classes & INPUT_DEVICE_CLASS_EXTERNAL) {
        device->setExternal(true);
    }

    // Switch-like devices.
    if (classes & INPUT_DEVICE_CLASS_SWITCH) {
        device->addMapper(new SwitchInputMapper(device));
    }

    // Keyboard-like devices.
    uint32_t keyboardSource = 0;
    int32_t keyboardType = AINPUT_KEYBOARD_TYPE_NON_ALPHABETIC;
    if (classes & INPUT_DEVICE_CLASS_KEYBOARD) {
        keyboardSource |= AINPUT_SOURCE_KEYBOARD;
    }
    if (classes & INPUT_DEVICE_CLASS_ALPHAKEY) {
        keyboardType = AINPUT_KEYBOARD_TYPE_ALPHABETIC;
    }
    if (classes & INPUT_DEVICE_CLASS_DPAD) {
        keyboardSource |= AINPUT_SOURCE_DPAD;
    }
    if (classes & INPUT_DEVICE_CLASS_GAMEPAD) {
        keyboardSource |= AINPUT_SOURCE_GAMEPAD;
    }

    if (keyboardSource != 0) {
        device->addMapper(new KeyboardInputMapper(device, keyboardSource, keyboardType));
    }

    // Cursor-like devices.
    if (classes & INPUT_DEVICE_CLASS_CURSOR) {
        device->addMapper(new CursorInputMapper(device));
    }

    // Touchscreens and touchpad devices.
    if (classes & INPUT_DEVICE_CLASS_TOUCH_MT) {
        device->addMapper(new MultiTouchInputMapper(device));
    } else if (classes & INPUT_DEVICE_CLASS_TOUCH) {
        device->addMapper(new SingleTouchInputMapper(device));
    }

    // Joystick-like devices.
    if (classes & INPUT_DEVICE_CLASS_JOYSTICK) {
        device->addMapper(new JoystickInputMapper(device));
    }

    return device;
}

void InputReader::processEventsForDeviceLocked(int32_t deviceId,
        const RawEvent* rawEvents, size_t count) {
    ssize_t deviceIndex = mDevices.indexOfKey(deviceId);
    if (deviceIndex < 0) {
        ALOGW("Discarding event for unknown deviceId %d.", deviceId);
        return;
    }

    InputDevice* device = mDevices.valueAt(deviceIndex);
    if (device->isIgnored()) {
        //ALOGD("Discarding event for ignored deviceId %d.", deviceId);
        return;
    }

    device->process(rawEvents, count);
}

void InputReader::timeoutExpiredLocked(nsecs_t when) {
    for (size_t i = 0; i < mDevices.size(); i++) {
        InputDevice* device = mDevices.valueAt(i);
        if (!device->isIgnored()) {
            device->timeoutExpired(when);
        }
    }
}

void InputReader::handleConfigurationChangedLocked(nsecs_t when) {
    // Reset global meta state because it depends on the list of all configured devices.
    updateGlobalMetaStateLocked();

    // Update input configuration.
    updateInputConfigurationLocked();

    // Enqueue configuration changed.
    NotifyConfigurationChangedArgs args(when);
    mQueuedListener->notifyConfigurationChanged(&args);
}

void InputReader::refreshConfigurationLocked(uint32_t changes) {
    mPolicy->getReaderConfiguration(&mConfig);
    mEventHub->setExcludedDevices(mConfig.excludedDeviceNames);

    if (changes) {
        ALOGI("Reconfiguring input devices.  changes=0x%08x", changes);
        nsecs_t now = systemTime(SYSTEM_TIME_MONOTONIC);

        if (changes & InputReaderConfiguration::CHANGE_MUST_REOPEN) {
            mEventHub->requestReopenDevices();
        } else {
            for (size_t i = 0; i < mDevices.size(); i++) {
                InputDevice* device = mDevices.valueAt(i);
                device->configure(now, &mConfig, changes);
            }
        }
    }
}

void InputReader::updateGlobalMetaStateLocked() {
    mGlobalMetaState = 0;

    for (size_t i = 0; i < mDevices.size(); i++) {
        InputDevice* device = mDevices.valueAt(i);
        mGlobalMetaState |= device->getMetaState();
    }
}

int32_t InputReader::getGlobalMetaStateLocked() {
    return mGlobalMetaState;
}

void InputReader::updateInputConfigurationLocked() {
    int32_t touchScreenConfig = InputConfiguration::TOUCHSCREEN_NOTOUCH;
    int32_t keyboardConfig = InputConfiguration::KEYBOARD_NOKEYS;
    int32_t navigationConfig = InputConfiguration::NAVIGATION_NONAV;
    InputDeviceInfo deviceInfo;
    for (size_t i = 0; i < mDevices.size(); i++) {
        InputDevice* device = mDevices.valueAt(i);
        device->getDeviceInfo(& deviceInfo);
        uint32_t sources = deviceInfo.getSources();

        if ((sources & AINPUT_SOURCE_TOUCHSCREEN) == AINPUT_SOURCE_TOUCHSCREEN) {
            touchScreenConfig = InputConfiguration::TOUCHSCREEN_FINGER;
        }
        if ((sources & AINPUT_SOURCE_TRACKBALL) == AINPUT_SOURCE_TRACKBALL) {
            navigationConfig = InputConfiguration::NAVIGATION_TRACKBALL;
        } else if ((sources & AINPUT_SOURCE_DPAD) == AINPUT_SOURCE_DPAD) {
            navigationConfig = InputConfiguration::NAVIGATION_DPAD;
        }
        if (deviceInfo.getKeyboardType() == AINPUT_KEYBOARD_TYPE_ALPHABETIC) {
            keyboardConfig = InputConfiguration::KEYBOARD_QWERTY;
        }
    }

    mInputConfiguration.touchScreen = touchScreenConfig;
    mInputConfiguration.keyboard = keyboardConfig;
    mInputConfiguration.navigation = navigationConfig;
}

void InputReader::disableVirtualKeysUntilLocked(nsecs_t time) {
    mDisableVirtualKeysTimeout = time;
}

bool InputReader::shouldDropVirtualKeyLocked(nsecs_t now,
        InputDevice* device, int32_t keyCode, int32_t scanCode) {
    if (now < mDisableVirtualKeysTimeout) {
        ALOGI("Dropping virtual key from device %s because virtual keys are "
                "temporarily disabled for the next %0.3fms.  keyCode=%d, scanCode=%d",
                device->getName().string(),
                (mDisableVirtualKeysTimeout - now) * 0.000001,
                keyCode, scanCode);
        return true;
    } else {
        return false;
    }
}

void InputReader::fadePointerLocked() {
    for (size_t i = 0; i < mDevices.size(); i++) {
        InputDevice* device = mDevices.valueAt(i);
        device->fadePointer();
    }
}

void InputReader::requestTimeoutAtTimeLocked(nsecs_t when) {
    if (when < mNextTimeout) {
        mNextTimeout = when;
    }
}

void InputReader::getInputConfiguration(InputConfiguration* outConfiguration) {
    AutoMutex _l(mLock);

    *outConfiguration = mInputConfiguration;
}

status_t InputReader::getInputDeviceInfo(int32_t deviceId, InputDeviceInfo* outDeviceInfo) {
    AutoMutex _l(mLock);

    ssize_t deviceIndex = mDevices.indexOfKey(deviceId);
    if (deviceIndex < 0) {
        return NAME_NOT_FOUND;
    }

    InputDevice* device = mDevices.valueAt(deviceIndex);
    if (device->isIgnored()) {
        return NAME_NOT_FOUND;
    }

    device->getDeviceInfo(outDeviceInfo);
    return OK;
}

void InputReader::getInputDeviceIds(Vector<int32_t>& outDeviceIds) {
    AutoMutex _l(mLock);

    outDeviceIds.clear();

    size_t numDevices = mDevices.size();
    for (size_t i = 0; i < numDevices; i++) {
        InputDevice* device = mDevices.valueAt(i);
        if (!device->isIgnored()) {
            outDeviceIds.add(device->getId());
        }
    }
}

int32_t InputReader::getKeyCodeState(int32_t deviceId, uint32_t sourceMask,
        int32_t keyCode) {
    AutoMutex _l(mLock);

    return getStateLocked(deviceId, sourceMask, keyCode, &InputDevice::getKeyCodeState);
}

int32_t InputReader::getScanCodeState(int32_t deviceId, uint32_t sourceMask,
        int32_t scanCode) {
    AutoMutex _l(mLock);

    return getStateLocked(deviceId, sourceMask, scanCode, &InputDevice::getScanCodeState);
}

int32_t InputReader::getSwitchState(int32_t deviceId, uint32_t sourceMask, int32_t switchCode) {
    AutoMutex _l(mLock);

    return getStateLocked(deviceId, sourceMask, switchCode, &InputDevice::getSwitchState);
}

int32_t InputReader::getStateLocked(int32_t deviceId, uint32_t sourceMask, int32_t code,
        GetStateFunc getStateFunc) {
    int32_t result = AKEY_STATE_UNKNOWN;
    if (deviceId >= 0) {
        ssize_t deviceIndex = mDevices.indexOfKey(deviceId);
        if (deviceIndex >= 0) {
            InputDevice* device = mDevices.valueAt(deviceIndex);
            if (! device->isIgnored() && sourcesMatchMask(device->getSources(), sourceMask)) {
                result = (device->*getStateFunc)(sourceMask, code);
            }
        }
    } else {
        size_t numDevices = mDevices.size();
        for (size_t i = 0; i < numDevices; i++) {
            InputDevice* device = mDevices.valueAt(i);
            if (! device->isIgnored() && sourcesMatchMask(device->getSources(), sourceMask)) {
<<<<<<< HEAD
                result = (device->*getStateFunc)(sourceMask, code);
                if (result >= AKEY_STATE_UP) {
                    return result;
=======
                // If any device reports AKEY_STATE_DOWN or AKEY_STATE_VIRTUAL, return that
                // value.  Otherwise, return AKEY_STATE_UP as long as one device reports it.
                int32_t currentResult = (device->*getStateFunc)(sourceMask, code);
                if (currentResult >= AKEY_STATE_DOWN) {
                    return currentResult;
                } else if (currentResult == AKEY_STATE_UP) {
                    result = currentResult;
>>>>>>> c5b755cd
                }
            }
        }
    }
    return result;
}

bool InputReader::hasKeys(int32_t deviceId, uint32_t sourceMask,
        size_t numCodes, const int32_t* keyCodes, uint8_t* outFlags) {
    AutoMutex _l(mLock);

    memset(outFlags, 0, numCodes);
    return markSupportedKeyCodesLocked(deviceId, sourceMask, numCodes, keyCodes, outFlags);
}

bool InputReader::markSupportedKeyCodesLocked(int32_t deviceId, uint32_t sourceMask,
        size_t numCodes, const int32_t* keyCodes, uint8_t* outFlags) {
    bool result = false;
    if (deviceId >= 0) {
        ssize_t deviceIndex = mDevices.indexOfKey(deviceId);
        if (deviceIndex >= 0) {
            InputDevice* device = mDevices.valueAt(deviceIndex);
            if (! device->isIgnored() && sourcesMatchMask(device->getSources(), sourceMask)) {
                result = device->markSupportedKeyCodes(sourceMask,
                        numCodes, keyCodes, outFlags);
            }
        }
    } else {
        size_t numDevices = mDevices.size();
        for (size_t i = 0; i < numDevices; i++) {
            InputDevice* device = mDevices.valueAt(i);
            if (! device->isIgnored() && sourcesMatchMask(device->getSources(), sourceMask)) {
                result |= device->markSupportedKeyCodes(sourceMask,
                        numCodes, keyCodes, outFlags);
            }
        }
    }
    return result;
}

void InputReader::requestRefreshConfiguration(uint32_t changes) {
    AutoMutex _l(mLock);

    if (changes) {
        bool needWake = !mConfigurationChangesToRefresh;
        mConfigurationChangesToRefresh |= changes;

        if (needWake) {
            mEventHub->wake();
        }
    }
}

void InputReader::dump(String8& dump) {
    AutoMutex _l(mLock);

    mEventHub->dump(dump);
    dump.append("\n");

    dump.append("Input Reader State:\n");

    for (size_t i = 0; i < mDevices.size(); i++) {
        mDevices.valueAt(i)->dump(dump);
    }

    dump.append(INDENT "Configuration:\n");
    dump.append(INDENT2 "ExcludedDeviceNames: [");
    for (size_t i = 0; i < mConfig.excludedDeviceNames.size(); i++) {
        if (i != 0) {
            dump.append(", ");
        }
        dump.append(mConfig.excludedDeviceNames.itemAt(i).string());
    }
    dump.append("]\n");
    dump.appendFormat(INDENT2 "VirtualKeyQuietTime: %0.1fms\n",
            mConfig.virtualKeyQuietTime * 0.000001f);

    dump.appendFormat(INDENT2 "PointerVelocityControlParameters: "
            "scale=%0.3f, lowThreshold=%0.3f, highThreshold=%0.3f, acceleration=%0.3f\n",
            mConfig.pointerVelocityControlParameters.scale,
            mConfig.pointerVelocityControlParameters.lowThreshold,
            mConfig.pointerVelocityControlParameters.highThreshold,
            mConfig.pointerVelocityControlParameters.acceleration);

    dump.appendFormat(INDENT2 "WheelVelocityControlParameters: "
            "scale=%0.3f, lowThreshold=%0.3f, highThreshold=%0.3f, acceleration=%0.3f\n",
            mConfig.wheelVelocityControlParameters.scale,
            mConfig.wheelVelocityControlParameters.lowThreshold,
            mConfig.wheelVelocityControlParameters.highThreshold,
            mConfig.wheelVelocityControlParameters.acceleration);

    dump.appendFormat(INDENT2 "PointerGesture:\n");
    dump.appendFormat(INDENT3 "Enabled: %s\n",
            toString(mConfig.pointerGesturesEnabled));
    dump.appendFormat(INDENT3 "QuietInterval: %0.1fms\n",
            mConfig.pointerGestureQuietInterval * 0.000001f);
    dump.appendFormat(INDENT3 "DragMinSwitchSpeed: %0.1fpx/s\n",
            mConfig.pointerGestureDragMinSwitchSpeed);
    dump.appendFormat(INDENT3 "TapInterval: %0.1fms\n",
            mConfig.pointerGestureTapInterval * 0.000001f);
    dump.appendFormat(INDENT3 "TapDragInterval: %0.1fms\n",
            mConfig.pointerGestureTapDragInterval * 0.000001f);
    dump.appendFormat(INDENT3 "TapSlop: %0.1fpx\n",
            mConfig.pointerGestureTapSlop);
    dump.appendFormat(INDENT3 "MultitouchSettleInterval: %0.1fms\n",
            mConfig.pointerGestureMultitouchSettleInterval * 0.000001f);
    dump.appendFormat(INDENT3 "MultitouchMinDistance: %0.1fpx\n",
            mConfig.pointerGestureMultitouchMinDistance);
    dump.appendFormat(INDENT3 "SwipeTransitionAngleCosine: %0.1f\n",
            mConfig.pointerGestureSwipeTransitionAngleCosine);
    dump.appendFormat(INDENT3 "SwipeMaxWidthRatio: %0.1f\n",
            mConfig.pointerGestureSwipeMaxWidthRatio);
    dump.appendFormat(INDENT3 "MovementSpeedRatio: %0.1f\n",
            mConfig.pointerGestureMovementSpeedRatio);
    dump.appendFormat(INDENT3 "ZoomSpeedRatio: %0.1f\n",
            mConfig.pointerGestureZoomSpeedRatio);
}

void InputReader::monitor() {
    // Acquire and release the lock to ensure that the reader has not deadlocked.
    mLock.lock();
    mLock.unlock();

    // Check the EventHub
    mEventHub->monitor();
}


// --- InputReader::ContextImpl ---

InputReader::ContextImpl::ContextImpl(InputReader* reader) :
        mReader(reader) {
}

void InputReader::ContextImpl::updateGlobalMetaState() {
    // lock is already held by the input loop
    mReader->updateGlobalMetaStateLocked();
}

int32_t InputReader::ContextImpl::getGlobalMetaState() {
    // lock is already held by the input loop
    return mReader->getGlobalMetaStateLocked();
}

void InputReader::ContextImpl::disableVirtualKeysUntil(nsecs_t time) {
    // lock is already held by the input loop
    mReader->disableVirtualKeysUntilLocked(time);
}

bool InputReader::ContextImpl::shouldDropVirtualKey(nsecs_t now,
        InputDevice* device, int32_t keyCode, int32_t scanCode) {
    // lock is already held by the input loop
    return mReader->shouldDropVirtualKeyLocked(now, device, keyCode, scanCode);
}

void InputReader::ContextImpl::fadePointer() {
    // lock is already held by the input loop
    mReader->fadePointerLocked();
}

void InputReader::ContextImpl::requestTimeoutAtTime(nsecs_t when) {
    // lock is already held by the input loop
    mReader->requestTimeoutAtTimeLocked(when);
}

InputReaderPolicyInterface* InputReader::ContextImpl::getPolicy() {
    return mReader->mPolicy.get();
}

InputListenerInterface* InputReader::ContextImpl::getListener() {
    return mReader->mQueuedListener.get();
}

EventHubInterface* InputReader::ContextImpl::getEventHub() {
    return mReader->mEventHub.get();
}


// --- InputReaderThread ---

InputReaderThread::InputReaderThread(const sp<InputReaderInterface>& reader) :
        Thread(/*canCallJava*/ true), mReader(reader) {
}

InputReaderThread::~InputReaderThread() {
}

bool InputReaderThread::threadLoop() {
    mReader->loopOnce();
    return true;
}


// --- InputDevice ---

InputDevice::InputDevice(InputReaderContext* context, int32_t id, const String8& name,
        uint32_t classes) :
        mContext(context), mId(id), mName(name), mClasses(classes),
        mSources(0), mIsExternal(false), mDropUntilNextSync(false) {
}

InputDevice::~InputDevice() {
    size_t numMappers = mMappers.size();
    for (size_t i = 0; i < numMappers; i++) {
        delete mMappers[i];
    }
    mMappers.clear();
}

void InputDevice::dump(String8& dump) {
    InputDeviceInfo deviceInfo;
    getDeviceInfo(& deviceInfo);

    dump.appendFormat(INDENT "Device %d: %s\n", deviceInfo.getId(),
            deviceInfo.getName().string());
    dump.appendFormat(INDENT2 "IsExternal: %s\n", toString(mIsExternal));
    dump.appendFormat(INDENT2 "Sources: 0x%08x\n", deviceInfo.getSources());
    dump.appendFormat(INDENT2 "KeyboardType: %d\n", deviceInfo.getKeyboardType());

    const Vector<InputDeviceInfo::MotionRange>& ranges = deviceInfo.getMotionRanges();
    if (!ranges.isEmpty()) {
        dump.append(INDENT2 "Motion Ranges:\n");
        for (size_t i = 0; i < ranges.size(); i++) {
            const InputDeviceInfo::MotionRange& range = ranges.itemAt(i);
            const char* label = getAxisLabel(range.axis);
            char name[32];
            if (label) {
                strncpy(name, label, sizeof(name));
                name[sizeof(name) - 1] = '\0';
            } else {
                snprintf(name, sizeof(name), "%d", range.axis);
            }
            dump.appendFormat(INDENT3 "%s: source=0x%08x, "
                    "min=%0.3f, max=%0.3f, flat=%0.3f, fuzz=%0.3f\n",
                    name, range.source, range.min, range.max, range.flat, range.fuzz);
        }
    }

    size_t numMappers = mMappers.size();
    for (size_t i = 0; i < numMappers; i++) {
        InputMapper* mapper = mMappers[i];
        mapper->dump(dump);
    }
}

void InputDevice::addMapper(InputMapper* mapper) {
    mMappers.add(mapper);
}

void InputDevice::configure(nsecs_t when, const InputReaderConfiguration* config, uint32_t changes) {
    mSources = 0;

    if (!isIgnored()) {
        if (!changes) { // first time only
            mContext->getEventHub()->getConfiguration(mId, &mConfiguration);
        }

        size_t numMappers = mMappers.size();
        for (size_t i = 0; i < numMappers; i++) {
            InputMapper* mapper = mMappers[i];
            mapper->configure(when, config, changes);
            mSources |= mapper->getSources();
        }
    }
}

void InputDevice::reset(nsecs_t when) {
    size_t numMappers = mMappers.size();
    for (size_t i = 0; i < numMappers; i++) {
        InputMapper* mapper = mMappers[i];
        mapper->reset(when);
    }

    mContext->updateGlobalMetaState();

    notifyReset(when);
}

void InputDevice::process(const RawEvent* rawEvents, size_t count) {
    // Process all of the events in order for each mapper.
    // We cannot simply ask each mapper to process them in bulk because mappers may
    // have side-effects that must be interleaved.  For example, joystick movement events and
    // gamepad button presses are handled by different mappers but they should be dispatched
    // in the order received.
#ifdef LEGACY_TOUCHSCREEN
    static int32_t touched, z_data;
#endif
    size_t numMappers = mMappers.size();
    for (const RawEvent* rawEvent = rawEvents; count--; rawEvent++) {
#if DEBUG_RAW_EVENTS
        ALOGD("Input event: device=%d type=0x%04x scancode=0x%04x "
                "keycode=0x%04x value=0x%08x flags=0x%08x",
                rawEvent->deviceId, rawEvent->type, rawEvent->scanCode, rawEvent->keyCode,
                rawEvent->value, rawEvent->flags);
#endif

        if (mDropUntilNextSync) {
            if (rawEvent->type == EV_SYN && rawEvent->scanCode == SYN_REPORT) {
                mDropUntilNextSync = false;
#if DEBUG_RAW_EVENTS
                ALOGD("Recovered from input event buffer overrun.");
#endif
            } else {
#if DEBUG_RAW_EVENTS
                ALOGD("Dropped input event while waiting for next input sync.");
#endif
            }
        } else if (rawEvent->type == EV_SYN && rawEvent->scanCode == SYN_DROPPED) {
            ALOGI("Detected input event buffer overrun for device %s.", mName.string());
            mDropUntilNextSync = true;
            reset(rawEvent->when);
        } else {

            if (!numMappers) continue;
            InputMapper* mapper = NULL;

#ifdef LEGACY_TOUCHSCREEN

            // Old touchscreen sensors need to send a fake BTN_TOUCH (BTN_LEFT)

            if (rawEvent->scanCode == ABS_MT_TOUCH_MAJOR && rawEvent->type == EV_ABS) {

                z_data = rawEvent->value;
                touched = (0 != z_data);
            }
            else if (rawEvent->scanCode == ABS_MT_POSITION_Y) {

                RawEvent event;
                memset(&event, 0, sizeof(event));
                event.when = rawEvent->when;
                event.deviceId = rawEvent->deviceId;
                event.scanCode = rawEvent->scanCode;

                event.type = rawEvent->type;
                event.value = rawEvent->value;
                for (size_t i = 0; i < numMappers; i++) {
                    mapper = mMappers[i];
                    mapper->process(&event);
                }

                /* Pressure on contact area from ABS_MT_TOUCH_MAJOR */
                event.type = rawEvent->type;
                event.scanCode = ABS_MT_PRESSURE;
                event.value = z_data;
                for (size_t i = 0; i < numMappers; i++) {
                    mapper = mMappers[i];
                    mapper->process(&event);
                }

                event.type = EV_KEY;
                event.scanCode = BTN_TOUCH;
                event.keyCode = BTN_LEFT;
                event.value = touched;
                for (size_t i = 0; i < numMappers; i++) {
                    mapper = mMappers[i];
                    mapper->process(&event);
                }

                //ALOGD("Fake event sent, touch=%d !", touched);
            }
            else
#endif //LEGACY_TOUCHSCREEN
            {
                // just send the rawEvent
                for (size_t i = 0; i < numMappers; i++) {
                     mapper = mMappers[i];
                     mapper->process(rawEvent);
                }
            }
        }
    }
}

void InputDevice::timeoutExpired(nsecs_t when) {
    size_t numMappers = mMappers.size();
    for (size_t i = 0; i < numMappers; i++) {
        InputMapper* mapper = mMappers[i];
        mapper->timeoutExpired(when);
    }
}

void InputDevice::getDeviceInfo(InputDeviceInfo* outDeviceInfo) {
    outDeviceInfo->initialize(mId, mName);

    size_t numMappers = mMappers.size();
    for (size_t i = 0; i < numMappers; i++) {
        InputMapper* mapper = mMappers[i];
        mapper->populateDeviceInfo(outDeviceInfo);
    }
}

int32_t InputDevice::getKeyCodeState(uint32_t sourceMask, int32_t keyCode) {
    return getState(sourceMask, keyCode, & InputMapper::getKeyCodeState);
}

int32_t InputDevice::getScanCodeState(uint32_t sourceMask, int32_t scanCode) {
    return getState(sourceMask, scanCode, & InputMapper::getScanCodeState);
}

int32_t InputDevice::getSwitchState(uint32_t sourceMask, int32_t switchCode) {
    return getState(sourceMask, switchCode, & InputMapper::getSwitchState);
}

int32_t InputDevice::getState(uint32_t sourceMask, int32_t code, GetStateFunc getStateFunc) {
    int32_t result = AKEY_STATE_UNKNOWN;
    size_t numMappers = mMappers.size();
    for (size_t i = 0; i < numMappers; i++) {
        InputMapper* mapper = mMappers[i];
        if (sourcesMatchMask(mapper->getSources(), sourceMask)) {
<<<<<<< HEAD
            result = (mapper->*getStateFunc)(sourceMask, code);
            if (result >= AKEY_STATE_UP) {
                return result;
=======
            // If any mapper reports AKEY_STATE_DOWN or AKEY_STATE_VIRTUAL, return that
            // value.  Otherwise, return AKEY_STATE_UP as long as one mapper reports it.
            int32_t currentResult = (mapper->*getStateFunc)(sourceMask, code);
            if (currentResult >= AKEY_STATE_DOWN) {
                return currentResult;
            } else if (currentResult == AKEY_STATE_UP) {
                result = currentResult;
>>>>>>> c5b755cd
            }
        }
    }
    return result;
}

bool InputDevice::markSupportedKeyCodes(uint32_t sourceMask, size_t numCodes,
        const int32_t* keyCodes, uint8_t* outFlags) {
    bool result = false;
    size_t numMappers = mMappers.size();
    for (size_t i = 0; i < numMappers; i++) {
        InputMapper* mapper = mMappers[i];
        if (sourcesMatchMask(mapper->getSources(), sourceMask)) {
            result |= mapper->markSupportedKeyCodes(sourceMask, numCodes, keyCodes, outFlags);
        }
    }
    return result;
}

int32_t InputDevice::getMetaState() {
    int32_t result = 0;
    size_t numMappers = mMappers.size();
    for (size_t i = 0; i < numMappers; i++) {
        InputMapper* mapper = mMappers[i];
        result |= mapper->getMetaState();
    }
    return result;
}

void InputDevice::fadePointer() {
    size_t numMappers = mMappers.size();
    for (size_t i = 0; i < numMappers; i++) {
        InputMapper* mapper = mMappers[i];
        mapper->fadePointer();
    }
}

void InputDevice::notifyReset(nsecs_t when) {
    NotifyDeviceResetArgs args(when, mId);
    mContext->getListener()->notifyDeviceReset(&args);
}


// --- CursorButtonAccumulator ---

CursorButtonAccumulator::CursorButtonAccumulator() {
    clearButtons();
}

void CursorButtonAccumulator::reset(InputDevice* device) {
    mBtnLeft = device->isKeyPressed(BTN_LEFT);
    mBtnRight = device->isKeyPressed(BTN_RIGHT);
    mBtnMiddle = device->isKeyPressed(BTN_MIDDLE);
    mBtnBack = device->isKeyPressed(BTN_BACK);
    mBtnSide = device->isKeyPressed(BTN_SIDE);
    mBtnForward = device->isKeyPressed(BTN_FORWARD);
    mBtnExtra = device->isKeyPressed(BTN_EXTRA);
    mBtnTask = device->isKeyPressed(BTN_TASK);
}

void CursorButtonAccumulator::clearButtons() {
    mBtnLeft = 0;
    mBtnRight = 0;
    mBtnMiddle = 0;
    mBtnBack = 0;
    mBtnSide = 0;
    mBtnForward = 0;
    mBtnExtra = 0;
    mBtnTask = 0;
}

void CursorButtonAccumulator::process(const RawEvent* rawEvent) {
    if (rawEvent->type == EV_KEY) {
        switch (rawEvent->scanCode) {
        case BTN_LEFT:
            mBtnLeft = rawEvent->value;
            break;
        case BTN_RIGHT:
            mBtnRight = rawEvent->value;
            break;
        case BTN_MIDDLE:
            mBtnMiddle = rawEvent->value;
            break;
        case BTN_BACK:
            mBtnBack = rawEvent->value;
            break;
        case BTN_SIDE:
            mBtnSide = rawEvent->value;
            break;
        case BTN_FORWARD:
            mBtnForward = rawEvent->value;
            break;
        case BTN_EXTRA:
            mBtnExtra = rawEvent->value;
            break;
        case BTN_TASK:
            mBtnTask = rawEvent->value;
            break;
        }
    }
}

uint32_t CursorButtonAccumulator::getButtonState() const {
    uint32_t result = 0;
    if (mBtnLeft) {
        result |= AMOTION_EVENT_BUTTON_PRIMARY;
    }
    if (mBtnRight) {
        result |= AMOTION_EVENT_BUTTON_SECONDARY;
    }
    if (mBtnMiddle) {
        result |= AMOTION_EVENT_BUTTON_TERTIARY;
    }
    if (mBtnBack || mBtnSide) {
        result |= AMOTION_EVENT_BUTTON_BACK;
    }
    if (mBtnForward || mBtnExtra) {
        result |= AMOTION_EVENT_BUTTON_FORWARD;
    }
    return result;
}


// --- CursorMotionAccumulator ---

CursorMotionAccumulator::CursorMotionAccumulator() {
    clearRelativeAxes();
}

void CursorMotionAccumulator::reset(InputDevice* device) {
    clearRelativeAxes();
}

void CursorMotionAccumulator::clearRelativeAxes() {
    mRelX = 0;
    mRelY = 0;
}

void CursorMotionAccumulator::process(const RawEvent* rawEvent) {
    if (rawEvent->type == EV_REL) {
        switch (rawEvent->scanCode) {
        case REL_X:
            mRelX = rawEvent->value;
            break;
        case REL_Y:
            mRelY = rawEvent->value;
            break;
        }
    }
}

void CursorMotionAccumulator::finishSync() {
    clearRelativeAxes();
}


// --- CursorScrollAccumulator ---

CursorScrollAccumulator::CursorScrollAccumulator() :
        mHaveRelWheel(false), mHaveRelHWheel(false) {
    clearRelativeAxes();
}

void CursorScrollAccumulator::configure(InputDevice* device) {
    mHaveRelWheel = device->getEventHub()->hasRelativeAxis(device->getId(), REL_WHEEL);
    mHaveRelHWheel = device->getEventHub()->hasRelativeAxis(device->getId(), REL_HWHEEL);
}

void CursorScrollAccumulator::reset(InputDevice* device) {
    clearRelativeAxes();
}

void CursorScrollAccumulator::clearRelativeAxes() {
    mRelWheel = 0;
    mRelHWheel = 0;
}

void CursorScrollAccumulator::process(const RawEvent* rawEvent) {
    if (rawEvent->type == EV_REL) {
        switch (rawEvent->scanCode) {
        case REL_WHEEL:
            mRelWheel = rawEvent->value;
            break;
        case REL_HWHEEL:
            mRelHWheel = rawEvent->value;
            break;
        }
    }
}

void CursorScrollAccumulator::finishSync() {
    clearRelativeAxes();
}


// --- TouchButtonAccumulator ---

TouchButtonAccumulator::TouchButtonAccumulator() :
        mHaveBtnTouch(false) {
    clearButtons();
}

void TouchButtonAccumulator::configure(InputDevice* device) {
    mHaveBtnTouch = device->hasKey(BTN_TOUCH);
}

void TouchButtonAccumulator::reset(InputDevice* device) {
    mBtnTouch = device->isKeyPressed(BTN_TOUCH);
    mBtnStylus = device->isKeyPressed(BTN_STYLUS);
    mBtnStylus2 = device->isKeyPressed(BTN_STYLUS);
    mBtnToolFinger = device->isKeyPressed(BTN_TOOL_FINGER);
    mBtnToolPen = device->isKeyPressed(BTN_TOOL_PEN);
    mBtnToolRubber = device->isKeyPressed(BTN_TOOL_RUBBER);
    mBtnToolBrush = device->isKeyPressed(BTN_TOOL_BRUSH);
    mBtnToolPencil = device->isKeyPressed(BTN_TOOL_PENCIL);
    mBtnToolAirbrush = device->isKeyPressed(BTN_TOOL_AIRBRUSH);
    mBtnToolMouse = device->isKeyPressed(BTN_TOOL_MOUSE);
    mBtnToolLens = device->isKeyPressed(BTN_TOOL_LENS);
    mBtnToolDoubleTap = device->isKeyPressed(BTN_TOOL_DOUBLETAP);
    mBtnToolTripleTap = device->isKeyPressed(BTN_TOOL_TRIPLETAP);
    mBtnToolQuadTap = device->isKeyPressed(BTN_TOOL_QUADTAP);
}

void TouchButtonAccumulator::clearButtons() {
    mBtnTouch = 0;
    mBtnStylus = 0;
    mBtnStylus2 = 0;
    mBtnToolFinger = 0;
    mBtnToolPen = 0;
    mBtnToolRubber = 0;
    mBtnToolBrush = 0;
    mBtnToolPencil = 0;
    mBtnToolAirbrush = 0;
    mBtnToolMouse = 0;
    mBtnToolLens = 0;
    mBtnToolDoubleTap = 0;
    mBtnToolTripleTap = 0;
    mBtnToolQuadTap = 0;
}

void TouchButtonAccumulator::process(const RawEvent* rawEvent) {
    if (rawEvent->type == EV_KEY) {
        switch (rawEvent->scanCode) {
        case BTN_TOUCH:
            mBtnTouch = rawEvent->value;
            break;
        case BTN_STYLUS:
            mBtnStylus = rawEvent->value;
            break;
        case BTN_STYLUS2:
            mBtnStylus2 = rawEvent->value;
            break;
        case BTN_TOOL_FINGER:
            mBtnToolFinger = rawEvent->value;
            break;
        case BTN_TOOL_PEN:
            mBtnToolPen = rawEvent->value;
            break;
        case BTN_TOOL_RUBBER:
            mBtnToolRubber = rawEvent->value;
            break;
        case BTN_TOOL_BRUSH:
            mBtnToolBrush = rawEvent->value;
            break;
        case BTN_TOOL_PENCIL:
            mBtnToolPencil = rawEvent->value;
            break;
        case BTN_TOOL_AIRBRUSH:
            mBtnToolAirbrush = rawEvent->value;
            break;
        case BTN_TOOL_MOUSE:
            mBtnToolMouse = rawEvent->value;
            break;
        case BTN_TOOL_LENS:
            mBtnToolLens = rawEvent->value;
            break;
        case BTN_TOOL_DOUBLETAP:
            mBtnToolDoubleTap = rawEvent->value;
            break;
        case BTN_TOOL_TRIPLETAP:
            mBtnToolTripleTap = rawEvent->value;
            break;
        case BTN_TOOL_QUADTAP:
            mBtnToolQuadTap = rawEvent->value;
            break;
        }
    }
}

uint32_t TouchButtonAccumulator::getButtonState() const {
    uint32_t result = 0;
    if (mBtnStylus) {
        result |= AMOTION_EVENT_BUTTON_SECONDARY;
    }
    if (mBtnStylus2) {
        result |= AMOTION_EVENT_BUTTON_TERTIARY;
    }
    return result;
}

int32_t TouchButtonAccumulator::getToolType() const {
    if (mBtnToolMouse || mBtnToolLens) {
        return AMOTION_EVENT_TOOL_TYPE_MOUSE;
    }
    if (mBtnToolRubber) {
        return AMOTION_EVENT_TOOL_TYPE_ERASER;
    }
    if (mBtnToolPen || mBtnToolBrush || mBtnToolPencil || mBtnToolAirbrush) {
        return AMOTION_EVENT_TOOL_TYPE_STYLUS;
    }
    if (mBtnToolFinger || mBtnToolDoubleTap || mBtnToolTripleTap || mBtnToolQuadTap) {
        return AMOTION_EVENT_TOOL_TYPE_FINGER;
    }
    return AMOTION_EVENT_TOOL_TYPE_UNKNOWN;
}

bool TouchButtonAccumulator::isToolActive() const {
    return mBtnTouch || mBtnToolFinger || mBtnToolPen || mBtnToolRubber
            || mBtnToolBrush || mBtnToolPencil || mBtnToolAirbrush
            || mBtnToolMouse || mBtnToolLens
            || mBtnToolDoubleTap || mBtnToolTripleTap || mBtnToolQuadTap;
}

bool TouchButtonAccumulator::isHovering() const {
    return mHaveBtnTouch && !mBtnTouch;
}


// --- RawPointerAxes ---

RawPointerAxes::RawPointerAxes() {
    clear();
}

void RawPointerAxes::clear() {
    x.clear();
    y.clear();
    pressure.clear();
    touchMajor.clear();
    touchMinor.clear();
    toolMajor.clear();
    toolMinor.clear();
    orientation.clear();
    distance.clear();
    tiltX.clear();
    tiltY.clear();
    trackingId.clear();
    slot.clear();
}


// --- RawPointerData ---

RawPointerData::RawPointerData() {
    clear();
}

void RawPointerData::clear() {
    pointerCount = 0;
    clearIdBits();
}

void RawPointerData::copyFrom(const RawPointerData& other) {
    pointerCount = other.pointerCount;
    hoveringIdBits = other.hoveringIdBits;
    touchingIdBits = other.touchingIdBits;

    for (uint32_t i = 0; i < pointerCount; i++) {
        pointers[i] = other.pointers[i];

        int id = pointers[i].id;
        idToIndex[id] = other.idToIndex[id];
    }
}

void RawPointerData::getCentroidOfTouchingPointers(float* outX, float* outY) const {
    float x = 0, y = 0;
    uint32_t count = touchingIdBits.count();
    if (count) {
        for (BitSet32 idBits(touchingIdBits); !idBits.isEmpty(); ) {
            uint32_t id = idBits.clearFirstMarkedBit();
            const Pointer& pointer = pointerForId(id);
            x += pointer.x;
            y += pointer.y;
        }
        x /= count;
        y /= count;
    }
    *outX = x;
    *outY = y;
}


// --- CookedPointerData ---

CookedPointerData::CookedPointerData() {
    clear();
}

void CookedPointerData::clear() {
    pointerCount = 0;
    hoveringIdBits.clear();
    touchingIdBits.clear();
}

void CookedPointerData::copyFrom(const CookedPointerData& other) {
    pointerCount = other.pointerCount;
    hoveringIdBits = other.hoveringIdBits;
    touchingIdBits = other.touchingIdBits;

    for (uint32_t i = 0; i < pointerCount; i++) {
        pointerProperties[i].copyFrom(other.pointerProperties[i]);
        pointerCoords[i].copyFrom(other.pointerCoords[i]);

        int id = pointerProperties[i].id;
        idToIndex[id] = other.idToIndex[id];
    }
}


// --- SingleTouchMotionAccumulator ---

SingleTouchMotionAccumulator::SingleTouchMotionAccumulator() {
    clearAbsoluteAxes();
}

void SingleTouchMotionAccumulator::reset(InputDevice* device) {
    mAbsX = device->getAbsoluteAxisValue(ABS_X);
    mAbsY = device->getAbsoluteAxisValue(ABS_Y);
    mAbsPressure = device->getAbsoluteAxisValue(ABS_PRESSURE);
    mAbsToolWidth = device->getAbsoluteAxisValue(ABS_TOOL_WIDTH);
    mAbsDistance = device->getAbsoluteAxisValue(ABS_DISTANCE);
    mAbsTiltX = device->getAbsoluteAxisValue(ABS_TILT_X);
    mAbsTiltY = device->getAbsoluteAxisValue(ABS_TILT_Y);
}

void SingleTouchMotionAccumulator::clearAbsoluteAxes() {
    mAbsX = 0;
    mAbsY = 0;
    mAbsPressure = 0;
    mAbsToolWidth = 0;
    mAbsDistance = 0;
    mAbsTiltX = 0;
    mAbsTiltY = 0;
}

void SingleTouchMotionAccumulator::process(const RawEvent* rawEvent) {
    if (rawEvent->type == EV_ABS) {
        switch (rawEvent->scanCode) {
        case ABS_X:
            mAbsX = rawEvent->value;
            break;
        case ABS_Y:
            mAbsY = rawEvent->value;
            break;
        case ABS_PRESSURE:
            mAbsPressure = rawEvent->value;
            break;
        case ABS_TOOL_WIDTH:
            mAbsToolWidth = rawEvent->value;
            break;
        case ABS_DISTANCE:
            mAbsDistance = rawEvent->value;
            break;
        case ABS_TILT_X:
            mAbsTiltX = rawEvent->value;
            break;
        case ABS_TILT_Y:
            mAbsTiltY = rawEvent->value;
            break;
        }
    }
}


// --- MultiTouchMotionAccumulator ---

MultiTouchMotionAccumulator::MultiTouchMotionAccumulator() :
        mCurrentSlot(-1), mSlots(NULL), mSlotCount(0), mUsingSlotsProtocol(false) {
}

MultiTouchMotionAccumulator::~MultiTouchMotionAccumulator() {
    delete[] mSlots;
}

void MultiTouchMotionAccumulator::configure(size_t slotCount, bool usingSlotsProtocol) {
    mSlotCount = slotCount;
    mUsingSlotsProtocol = usingSlotsProtocol;

    delete[] mSlots;
    mSlots = new Slot[slotCount];
}

void MultiTouchMotionAccumulator::reset(InputDevice* device) {
    // Unfortunately there is no way to read the initial contents of the slots.
    // So when we reset the accumulator, we must assume they are all zeroes.
    if (mUsingSlotsProtocol) {
        // Query the driver for the current slot index and use it as the initial slot
        // before we start reading events from the device.  It is possible that the
        // current slot index will not be the same as it was when the first event was
        // written into the evdev buffer, which means the input mapper could start
        // out of sync with the initial state of the events in the evdev buffer.
        // In the extremely unlikely case that this happens, the data from
        // two slots will be confused until the next ABS_MT_SLOT event is received.
        // This can cause the touch point to "jump", but at least there will be
        // no stuck touches.
        int32_t initialSlot;
        status_t status = device->getEventHub()->getAbsoluteAxisValue(device->getId(),
                ABS_MT_SLOT, &initialSlot);
        if (status) {
            ALOGD("Could not retrieve current multitouch slot index.  status=%d", status);
            initialSlot = -1;
        }
        clearSlots(initialSlot);
    } else {
        clearSlots(-1);
    }
}

void MultiTouchMotionAccumulator::clearSlots(int32_t initialSlot) {
    if (mSlots) {
        for (size_t i = 0; i < mSlotCount; i++) {
            mSlots[i].clear();
        }
    }
    mCurrentSlot = initialSlot;
}

void MultiTouchMotionAccumulator::process(const RawEvent* rawEvent) {
    if (rawEvent->type == EV_ABS) {
        bool newSlot = false;
        if (mUsingSlotsProtocol) {
            if (rawEvent->scanCode == ABS_MT_SLOT) {
                mCurrentSlot = rawEvent->value;
                newSlot = true;
            }
        } else if (mCurrentSlot < 0) {
            mCurrentSlot = 0;
        }

        if (mCurrentSlot < 0 || size_t(mCurrentSlot) >= mSlotCount) {
#if DEBUG_POINTERS
            if (newSlot) {
                ALOGW("MultiTouch device emitted invalid slot index %d but it "
                        "should be between 0 and %d; ignoring this slot.",
                        mCurrentSlot, mSlotCount - 1);
            }
#endif
        } else {
            Slot* slot = &mSlots[mCurrentSlot];

            switch (rawEvent->scanCode) {
            case ABS_MT_POSITION_X:
                slot->mInUse = true;
                slot->mAbsMTPositionX = rawEvent->value;
                break;
            case ABS_MT_POSITION_Y:
                slot->mInUse = true;
                slot->mAbsMTPositionY = rawEvent->value;
                break;
            case ABS_MT_TOUCH_MAJOR:
                slot->mInUse = true;
                slot->mAbsMTTouchMajor = rawEvent->value;
                break;
            case ABS_MT_TOUCH_MINOR:
                slot->mInUse = true;
                slot->mAbsMTTouchMinor = rawEvent->value;
                slot->mHaveAbsMTTouchMinor = true;
                break;
            case ABS_MT_WIDTH_MAJOR:
                slot->mInUse = true;
                slot->mAbsMTWidthMajor = rawEvent->value;
                break;
            case ABS_MT_WIDTH_MINOR:
                slot->mInUse = true;
                slot->mAbsMTWidthMinor = rawEvent->value;
                slot->mHaveAbsMTWidthMinor = true;
                break;
            case ABS_MT_ORIENTATION:
                slot->mInUse = true;
                slot->mAbsMTOrientation = rawEvent->value;
                break;
            case ABS_MT_TRACKING_ID:
                if (mUsingSlotsProtocol && rawEvent->value < 0) {
                    // The slot is no longer in use but it retains its previous contents,
                    // which may be reused for subsequent touches.
                    slot->mInUse = false;
                } else {
                    slot->mInUse = true;
                    slot->mAbsMTTrackingId = rawEvent->value;
                }
                break;
            case ABS_MT_PRESSURE:
                slot->mInUse = true;
                slot->mAbsMTPressure = rawEvent->value;
                break;
            case ABS_MT_DISTANCE:
                slot->mInUse = true;
                slot->mAbsMTDistance = rawEvent->value;
                break;
            case ABS_MT_TOOL_TYPE:
                slot->mInUse = true;
                slot->mAbsMTToolType = rawEvent->value;
                slot->mHaveAbsMTToolType = true;
                break;
            }
        }
    } else if (rawEvent->type == EV_SYN && rawEvent->scanCode == SYN_MT_REPORT) {
        // MultiTouch Sync: The driver has returned all data for *one* of the pointers.
        mCurrentSlot += 1;
    }
}

void MultiTouchMotionAccumulator::finishSync() {
    if (!mUsingSlotsProtocol) {
        clearSlots(-1);
    }
}


// --- MultiTouchMotionAccumulator::Slot ---

MultiTouchMotionAccumulator::Slot::Slot() {
    clear();
}

void MultiTouchMotionAccumulator::Slot::clear() {
    mInUse = false;
    mHaveAbsMTTouchMinor = false;
    mHaveAbsMTWidthMinor = false;
    mHaveAbsMTToolType = false;
    mAbsMTPositionX = 0;
    mAbsMTPositionY = 0;
    mAbsMTTouchMajor = 0;
    mAbsMTTouchMinor = 0;
    mAbsMTWidthMajor = 0;
    mAbsMTWidthMinor = 0;
    mAbsMTOrientation = 0;
    mAbsMTTrackingId = -1;
    mAbsMTPressure = 0;
    mAbsMTDistance = 0;
    mAbsMTToolType = 0;
}

int32_t MultiTouchMotionAccumulator::Slot::getToolType() const {
    if (mHaveAbsMTToolType) {
        switch (mAbsMTToolType) {
        case MT_TOOL_FINGER:
            return AMOTION_EVENT_TOOL_TYPE_FINGER;
        case MT_TOOL_PEN:
            return AMOTION_EVENT_TOOL_TYPE_STYLUS;
        }
    }
    return AMOTION_EVENT_TOOL_TYPE_UNKNOWN;
}


// --- InputMapper ---

InputMapper::InputMapper(InputDevice* device) :
        mDevice(device), mContext(device->getContext()) {
}

InputMapper::~InputMapper() {
}

void InputMapper::populateDeviceInfo(InputDeviceInfo* info) {
    info->addSource(getSources());
}

void InputMapper::dump(String8& dump) {
}

void InputMapper::configure(nsecs_t when,
        const InputReaderConfiguration* config, uint32_t changes) {
}

void InputMapper::reset(nsecs_t when) {
}

void InputMapper::timeoutExpired(nsecs_t when) {
}

int32_t InputMapper::getKeyCodeState(uint32_t sourceMask, int32_t keyCode) {
    return AKEY_STATE_UNKNOWN;
}

int32_t InputMapper::getScanCodeState(uint32_t sourceMask, int32_t scanCode) {
    return AKEY_STATE_UNKNOWN;
}

int32_t InputMapper::getSwitchState(uint32_t sourceMask, int32_t switchCode) {
    return AKEY_STATE_UNKNOWN;
}

bool InputMapper::markSupportedKeyCodes(uint32_t sourceMask, size_t numCodes,
        const int32_t* keyCodes, uint8_t* outFlags) {
    return false;
}

int32_t InputMapper::getMetaState() {
    return 0;
}

void InputMapper::fadePointer() {
}

status_t InputMapper::getAbsoluteAxisInfo(int32_t axis, RawAbsoluteAxisInfo* axisInfo) {
    return getEventHub()->getAbsoluteAxisInfo(getDeviceId(), axis, axisInfo);
}

void InputMapper::dumpRawAbsoluteAxisInfo(String8& dump,
        const RawAbsoluteAxisInfo& axis, const char* name) {
    if (axis.valid) {
        dump.appendFormat(INDENT4 "%s: min=%d, max=%d, flat=%d, fuzz=%d, resolution=%d\n",
                name, axis.minValue, axis.maxValue, axis.flat, axis.fuzz, axis.resolution);
    } else {
        dump.appendFormat(INDENT4 "%s: unknown range\n", name);
    }
}


// --- SwitchInputMapper ---

SwitchInputMapper::SwitchInputMapper(InputDevice* device) :
        InputMapper(device) {
}

SwitchInputMapper::~SwitchInputMapper() {
}

uint32_t SwitchInputMapper::getSources() {
    return AINPUT_SOURCE_SWITCH;
}

void SwitchInputMapper::process(const RawEvent* rawEvent) {
    switch (rawEvent->type) {
    case EV_SW:
        processSwitch(rawEvent->when, rawEvent->scanCode, rawEvent->value);
        break;
    }
}

void SwitchInputMapper::processSwitch(nsecs_t when, int32_t switchCode, int32_t switchValue) {
    NotifySwitchArgs args(when, 0, switchCode, switchValue);
    getListener()->notifySwitch(&args);
}

int32_t SwitchInputMapper::getSwitchState(uint32_t sourceMask, int32_t switchCode) {
    return getEventHub()->getSwitchState(getDeviceId(), switchCode);
}


// --- KeyboardInputMapper ---

KeyboardInputMapper::KeyboardInputMapper(InputDevice* device,
        uint32_t source, int32_t keyboardType) :
        InputMapper(device), mSource(source),
        mKeyboardType(keyboardType) {
}

KeyboardInputMapper::~KeyboardInputMapper() {
}

uint32_t KeyboardInputMapper::getSources() {
    return mSource;
}

void KeyboardInputMapper::populateDeviceInfo(InputDeviceInfo* info) {
    InputMapper::populateDeviceInfo(info);

    info->setKeyboardType(mKeyboardType);
    info->setKeyCharacterMapFile(getEventHub()->getKeyCharacterMapFile(getDeviceId()));
}

void KeyboardInputMapper::dump(String8& dump) {
    dump.append(INDENT2 "Keyboard Input Mapper:\n");
    dumpParameters(dump);
    dump.appendFormat(INDENT3 "KeyboardType: %d\n", mKeyboardType);
    dump.appendFormat(INDENT3 "Orientation: %d\n", mOrientation);
    dump.appendFormat(INDENT3 "KeyDowns: %d keys currently down\n", mKeyDowns.size());
    dump.appendFormat(INDENT3 "MetaState: 0x%0x\n", mMetaState);
    dump.appendFormat(INDENT3 "DownTime: %lld\n", mDownTime);
}


void KeyboardInputMapper::configure(nsecs_t when,
        const InputReaderConfiguration* config, uint32_t changes) {
    InputMapper::configure(when, config, changes);

    if (!changes) { // first time only
        // Configure basic parameters.
        configureParameters();
    }

    if (!changes || (changes & InputReaderConfiguration::CHANGE_DISPLAY_INFO)) {
        if (mParameters.orientationAware && mParameters.associatedDisplayId >= 0) {
            if (!config->getDisplayInfo(mParameters.associatedDisplayId,
                        false /*external*/, NULL, NULL, &mOrientation)) {
                mOrientation = DISPLAY_ORIENTATION_0;
            }
        } else {
            mOrientation = DISPLAY_ORIENTATION_0;
        }
    }
}

void KeyboardInputMapper::configureParameters() {
    mParameters.orientationAware = false;
    getDevice()->getConfiguration().tryGetProperty(String8("keyboard.orientationAware"),
            mParameters.orientationAware);

    mParameters.associatedDisplayId = -1;
    if (mParameters.orientationAware) {
        mParameters.associatedDisplayId = 0;
    }
}

void KeyboardInputMapper::dumpParameters(String8& dump) {
    dump.append(INDENT3 "Parameters:\n");
    dump.appendFormat(INDENT4 "AssociatedDisplayId: %d\n",
            mParameters.associatedDisplayId);
    dump.appendFormat(INDENT4 "OrientationAware: %s\n",
            toString(mParameters.orientationAware));
}

void KeyboardInputMapper::reset(nsecs_t when) {
    mMetaState = AMETA_NONE;
    mDownTime = 0;
    mKeyDowns.clear();

    resetLedState();

    InputMapper::reset(when);
}

void KeyboardInputMapper::process(const RawEvent* rawEvent) {
    switch (rawEvent->type) {
    case EV_KEY: {
        int32_t scanCode = rawEvent->scanCode;
        if (isKeyboardOrGamepadKey(scanCode)) {
            processKey(rawEvent->when, rawEvent->value != 0, rawEvent->keyCode, scanCode,
                    rawEvent->flags);
        }
        break;
    }
    }
}

bool KeyboardInputMapper::isKeyboardOrGamepadKey(int32_t scanCode) {
    return scanCode < BTN_MOUSE
        || scanCode >= KEY_OK
        || (scanCode >= BTN_MISC && scanCode < BTN_MOUSE)
        || (scanCode >= BTN_JOYSTICK && scanCode < BTN_DIGI);
}

void KeyboardInputMapper::processKey(nsecs_t when, bool down, int32_t keyCode,
        int32_t scanCode, uint32_t policyFlags) {

    if (down) {
        // Rotate key codes according to orientation if needed.
        if (mParameters.orientationAware && mParameters.associatedDisplayId >= 0) {
            keyCode = rotateKeyCode(keyCode, mOrientation);
        }

        // Add key down.
        ssize_t keyDownIndex = findKeyDown(scanCode);
        if (keyDownIndex >= 0) {
            // key repeat, be sure to use same keycode as before in case of rotation
            keyCode = mKeyDowns.itemAt(keyDownIndex).keyCode;
        } else {
            // key down
            if ((policyFlags & POLICY_FLAG_VIRTUAL)
                    && mContext->shouldDropVirtualKey(when,
                            getDevice(), keyCode, scanCode)) {
                return;
            }

            mKeyDowns.push();
            KeyDown& keyDown = mKeyDowns.editTop();
            keyDown.keyCode = keyCode;
            keyDown.scanCode = scanCode;
        }

        mDownTime = when;
    } else {
        // Remove key down.
        ssize_t keyDownIndex = findKeyDown(scanCode);
        if (keyDownIndex >= 0) {
            // key up, be sure to use same keycode as before in case of rotation
            keyCode = mKeyDowns.itemAt(keyDownIndex).keyCode;
            mKeyDowns.removeAt(size_t(keyDownIndex));
        } else {
            // key was not actually down
            ALOGI("Dropping key up from device %s because the key was not down.  "
                    "keyCode=%d, scanCode=%d",
                    getDeviceName().string(), keyCode, scanCode);
            return;
        }
    }

    bool metaStateChanged = false;
    int32_t oldMetaState = mMetaState;
    int32_t newMetaState = updateMetaState(keyCode, down, oldMetaState);
    if (oldMetaState != newMetaState) {
        mMetaState = newMetaState;
        metaStateChanged = true;
        updateLedState(false);
    }

    nsecs_t downTime = mDownTime;

    // Key down on external an keyboard should wake the device.
    // We don't do this for internal keyboards to prevent them from waking up in your pocket.
    // For internal keyboards, the key layout file should specify the policy flags for
    // each wake key individually.
    // TODO: Use the input device configuration to control this behavior more finely.
    if (down && getDevice()->isExternal()
            && !(policyFlags & (POLICY_FLAG_WAKE | POLICY_FLAG_WAKE_DROPPED))) {
        policyFlags |= POLICY_FLAG_WAKE_DROPPED;
    }

    if (metaStateChanged) {
        getContext()->updateGlobalMetaState();
    }

    if (down && !isMetaKey(keyCode)) {
        getContext()->fadePointer();
    }

    NotifyKeyArgs args(when, getDeviceId(), mSource, policyFlags,
            down ? AKEY_EVENT_ACTION_DOWN : AKEY_EVENT_ACTION_UP,
            AKEY_EVENT_FLAG_FROM_SYSTEM, keyCode, scanCode, newMetaState, downTime);
    getListener()->notifyKey(&args);
}

ssize_t KeyboardInputMapper::findKeyDown(int32_t scanCode) {
    size_t n = mKeyDowns.size();
    for (size_t i = 0; i < n; i++) {
        if (mKeyDowns[i].scanCode == scanCode) {
            return i;
        }
    }
    return -1;
}

int32_t KeyboardInputMapper::getKeyCodeState(uint32_t sourceMask, int32_t keyCode) {
    return getEventHub()->getKeyCodeState(getDeviceId(), keyCode);
}

int32_t KeyboardInputMapper::getScanCodeState(uint32_t sourceMask, int32_t scanCode) {
    return getEventHub()->getScanCodeState(getDeviceId(), scanCode);
}

bool KeyboardInputMapper::markSupportedKeyCodes(uint32_t sourceMask, size_t numCodes,
        const int32_t* keyCodes, uint8_t* outFlags) {
    return getEventHub()->markSupportedKeyCodes(getDeviceId(), numCodes, keyCodes, outFlags);
}

int32_t KeyboardInputMapper::getMetaState() {
    return mMetaState;
}

void KeyboardInputMapper::resetLedState() {
    initializeLedState(mCapsLockLedState, LED_CAPSL);
    initializeLedState(mNumLockLedState, LED_NUML);
    initializeLedState(mScrollLockLedState, LED_SCROLLL);

    updateLedState(true);
}

void KeyboardInputMapper::initializeLedState(LedState& ledState, int32_t led) {
    ledState.avail = getEventHub()->hasLed(getDeviceId(), led);
    ledState.on = false;
}

void KeyboardInputMapper::updateLedState(bool reset) {
    updateLedStateForModifier(mCapsLockLedState, LED_CAPSL,
            AMETA_CAPS_LOCK_ON, reset);
    updateLedStateForModifier(mNumLockLedState, LED_NUML,
            AMETA_NUM_LOCK_ON, reset);
    updateLedStateForModifier(mScrollLockLedState, LED_SCROLLL,
            AMETA_SCROLL_LOCK_ON, reset);
}

void KeyboardInputMapper::updateLedStateForModifier(LedState& ledState,
        int32_t led, int32_t modifier, bool reset) {
    if (ledState.avail) {
        bool desiredState = (mMetaState & modifier) != 0;
        if (reset || ledState.on != desiredState) {
            getEventHub()->setLedState(getDeviceId(), led, desiredState);
            ledState.on = desiredState;
        }
    }
}


// --- CursorInputMapper ---

CursorInputMapper::CursorInputMapper(InputDevice* device) :
        InputMapper(device) {
}

CursorInputMapper::~CursorInputMapper() {
}

uint32_t CursorInputMapper::getSources() {
    return mSource;
}

void CursorInputMapper::populateDeviceInfo(InputDeviceInfo* info) {
    InputMapper::populateDeviceInfo(info);

    if (mParameters.mode == Parameters::MODE_POINTER) {
        float minX, minY, maxX, maxY;
        if (mPointerController->getBounds(&minX, &minY, &maxX, &maxY)) {
            info->addMotionRange(AMOTION_EVENT_AXIS_X, mSource, minX, maxX, 0.0f, 0.0f);
            info->addMotionRange(AMOTION_EVENT_AXIS_Y, mSource, minY, maxY, 0.0f, 0.0f);
        }
    } else {
        info->addMotionRange(AMOTION_EVENT_AXIS_X, mSource, -1.0f, 1.0f, 0.0f, mXScale);
        info->addMotionRange(AMOTION_EVENT_AXIS_Y, mSource, -1.0f, 1.0f, 0.0f, mYScale);
    }
    info->addMotionRange(AMOTION_EVENT_AXIS_PRESSURE, mSource, 0.0f, 1.0f, 0.0f, 0.0f);

    if (mCursorScrollAccumulator.haveRelativeVWheel()) {
        info->addMotionRange(AMOTION_EVENT_AXIS_VSCROLL, mSource, -1.0f, 1.0f, 0.0f, 0.0f);
    }
    if (mCursorScrollAccumulator.haveRelativeHWheel()) {
        info->addMotionRange(AMOTION_EVENT_AXIS_HSCROLL, mSource, -1.0f, 1.0f, 0.0f, 0.0f);
    }
}

void CursorInputMapper::dump(String8& dump) {
    dump.append(INDENT2 "Cursor Input Mapper:\n");
    dumpParameters(dump);
    dump.appendFormat(INDENT3 "XScale: %0.3f\n", mXScale);
    dump.appendFormat(INDENT3 "YScale: %0.3f\n", mYScale);
    dump.appendFormat(INDENT3 "XPrecision: %0.3f\n", mXPrecision);
    dump.appendFormat(INDENT3 "YPrecision: %0.3f\n", mYPrecision);
    dump.appendFormat(INDENT3 "HaveVWheel: %s\n",
            toString(mCursorScrollAccumulator.haveRelativeVWheel()));
    dump.appendFormat(INDENT3 "HaveHWheel: %s\n",
            toString(mCursorScrollAccumulator.haveRelativeHWheel()));
    dump.appendFormat(INDENT3 "VWheelScale: %0.3f\n", mVWheelScale);
    dump.appendFormat(INDENT3 "HWheelScale: %0.3f\n", mHWheelScale);
    dump.appendFormat(INDENT3 "Orientation: %d\n", mOrientation);
    dump.appendFormat(INDENT3 "ButtonState: 0x%08x\n", mButtonState);
    dump.appendFormat(INDENT3 "Down: %s\n", toString(isPointerDown(mButtonState)));
    dump.appendFormat(INDENT3 "DownTime: %lld\n", mDownTime);
}

void CursorInputMapper::configure(nsecs_t when,
        const InputReaderConfiguration* config, uint32_t changes) {
    InputMapper::configure(when, config, changes);

    if (!changes) { // first time only
        mCursorScrollAccumulator.configure(getDevice());

        // Configure basic parameters.
        configureParameters();

        // Configure device mode.
        switch (mParameters.mode) {
        case Parameters::MODE_POINTER:
            mSource = AINPUT_SOURCE_MOUSE;
            mXPrecision = 1.0f;
            mYPrecision = 1.0f;
            mXScale = 1.0f;
            mYScale = 1.0f;
            mPointerController = getPolicy()->obtainPointerController(getDeviceId());
            break;
        case Parameters::MODE_NAVIGATION:
            mSource = AINPUT_SOURCE_TRACKBALL;
            mXPrecision = TRACKBALL_MOVEMENT_THRESHOLD;
            mYPrecision = TRACKBALL_MOVEMENT_THRESHOLD;
            mXScale = 1.0f / TRACKBALL_MOVEMENT_THRESHOLD;
            mYScale = 1.0f / TRACKBALL_MOVEMENT_THRESHOLD;
            break;
        }

        mVWheelScale = 1.0f;
        mHWheelScale = 1.0f;
    }

    if (!changes || (changes & InputReaderConfiguration::CHANGE_POINTER_SPEED)) {
        mPointerVelocityControl.setParameters(config->pointerVelocityControlParameters);
        mWheelXVelocityControl.setParameters(config->wheelVelocityControlParameters);
        mWheelYVelocityControl.setParameters(config->wheelVelocityControlParameters);
    }

    if (!changes || (changes & InputReaderConfiguration::CHANGE_DISPLAY_INFO)) {
        if (mParameters.orientationAware && mParameters.associatedDisplayId >= 0) {
            if (!config->getDisplayInfo(mParameters.associatedDisplayId,
                        false /*external*/, NULL, NULL, &mOrientation)) {
                mOrientation = DISPLAY_ORIENTATION_0;
            }
        } else {
            mOrientation = DISPLAY_ORIENTATION_0;
        }
    }
}

void CursorInputMapper::configureParameters() {
    mParameters.mode = Parameters::MODE_POINTER;
    String8 cursorModeString;
    if (getDevice()->getConfiguration().tryGetProperty(String8("cursor.mode"), cursorModeString)) {
        if (cursorModeString == "navigation") {
            mParameters.mode = Parameters::MODE_NAVIGATION;
        } else if (cursorModeString != "pointer" && cursorModeString != "default") {
            ALOGW("Invalid value for cursor.mode: '%s'", cursorModeString.string());
        }
    }

    mParameters.orientationAware = false;
    getDevice()->getConfiguration().tryGetProperty(String8("cursor.orientationAware"),
            mParameters.orientationAware);

    mParameters.associatedDisplayId = -1;
    if (mParameters.mode == Parameters::MODE_POINTER || mParameters.orientationAware) {
        mParameters.associatedDisplayId = 0;
    }
}

void CursorInputMapper::dumpParameters(String8& dump) {
    dump.append(INDENT3 "Parameters:\n");
    dump.appendFormat(INDENT4 "AssociatedDisplayId: %d\n",
            mParameters.associatedDisplayId);

    switch (mParameters.mode) {
    case Parameters::MODE_POINTER:
        dump.append(INDENT4 "Mode: pointer\n");
        break;
    case Parameters::MODE_NAVIGATION:
        dump.append(INDENT4 "Mode: navigation\n");
        break;
    default:
        ALOG_ASSERT(false);
    }

    dump.appendFormat(INDENT4 "OrientationAware: %s\n",
            toString(mParameters.orientationAware));
}

void CursorInputMapper::reset(nsecs_t when) {
    mButtonState = 0;
    mDownTime = 0;

    mPointerVelocityControl.reset();
    mWheelXVelocityControl.reset();
    mWheelYVelocityControl.reset();

    mCursorButtonAccumulator.reset(getDevice());
    mCursorMotionAccumulator.reset(getDevice());
    mCursorScrollAccumulator.reset(getDevice());

    InputMapper::reset(when);
}

void CursorInputMapper::process(const RawEvent* rawEvent) {
    mCursorButtonAccumulator.process(rawEvent);
    mCursorMotionAccumulator.process(rawEvent);
    mCursorScrollAccumulator.process(rawEvent);

    if (rawEvent->type == EV_SYN && rawEvent->scanCode == SYN_REPORT) {
        sync(rawEvent->when);
    }
}

void CursorInputMapper::sync(nsecs_t when) {
    int32_t lastButtonState = mButtonState;
    int32_t currentButtonState = mCursorButtonAccumulator.getButtonState();
    mButtonState = currentButtonState;

    bool wasDown = isPointerDown(lastButtonState);
    bool down = isPointerDown(currentButtonState);
    bool downChanged;
    if (!wasDown && down) {
        mDownTime = when;
        downChanged = true;
    } else if (wasDown && !down) {
        downChanged = true;
    } else {
        downChanged = false;
    }
    nsecs_t downTime = mDownTime;
    bool buttonsChanged = currentButtonState != lastButtonState;
    bool buttonsPressed = currentButtonState & ~lastButtonState;

    float deltaX = mCursorMotionAccumulator.getRelativeX() * mXScale;
    float deltaY = mCursorMotionAccumulator.getRelativeY() * mYScale;
    bool moved = deltaX != 0 || deltaY != 0;

    // Rotate delta according to orientation if needed.
    if (mParameters.orientationAware && mParameters.associatedDisplayId >= 0
            && (deltaX != 0.0f || deltaY != 0.0f)) {
        rotateDelta(mOrientation, &deltaX, &deltaY);
    }

    // Move the pointer.
    PointerProperties pointerProperties;
    pointerProperties.clear();
    pointerProperties.id = 0;
    pointerProperties.toolType = AMOTION_EVENT_TOOL_TYPE_MOUSE;

    PointerCoords pointerCoords;
    pointerCoords.clear();

    float vscroll = mCursorScrollAccumulator.getRelativeVWheel();
    float hscroll = mCursorScrollAccumulator.getRelativeHWheel();
    bool scrolled = vscroll != 0 || hscroll != 0;

    mWheelYVelocityControl.move(when, NULL, &vscroll);
    mWheelXVelocityControl.move(when, &hscroll, NULL);

    mPointerVelocityControl.move(when, &deltaX, &deltaY);

    if (mPointerController != NULL) {
        if (moved || scrolled || buttonsChanged) {
            mPointerController->setPresentation(
                    PointerControllerInterface::PRESENTATION_POINTER);

            if (moved) {
                mPointerController->move(deltaX, deltaY);
            }

            if (buttonsChanged) {
                mPointerController->setButtonState(currentButtonState);
            }

            mPointerController->unfade(PointerControllerInterface::TRANSITION_IMMEDIATE);
        }

        float x, y;
        mPointerController->getPosition(&x, &y);
        pointerCoords.setAxisValue(AMOTION_EVENT_AXIS_X, x);
        pointerCoords.setAxisValue(AMOTION_EVENT_AXIS_Y, y);
    } else {
        pointerCoords.setAxisValue(AMOTION_EVENT_AXIS_X, deltaX);
        pointerCoords.setAxisValue(AMOTION_EVENT_AXIS_Y, deltaY);
    }

    pointerCoords.setAxisValue(AMOTION_EVENT_AXIS_PRESSURE, down ? 1.0f : 0.0f);

    // Moving an external trackball or mouse should wake the device.
    // We don't do this for internal cursor devices to prevent them from waking up
    // the device in your pocket.
    // TODO: Use the input device configuration to control this behavior more finely.
    uint32_t policyFlags = 0;
    if ((buttonsPressed || moved || scrolled) && getDevice()->isExternal()) {
        policyFlags |= POLICY_FLAG_WAKE_DROPPED;
    }

    // Synthesize key down from buttons if needed.
    synthesizeButtonKeys(getContext(), AKEY_EVENT_ACTION_DOWN, when, getDeviceId(), mSource,
            policyFlags, lastButtonState, currentButtonState);

    // Send motion event.
    if (downChanged || moved || scrolled || buttonsChanged) {
        int32_t metaState = mContext->getGlobalMetaState();
        int32_t motionEventAction;
        if (downChanged) {
            motionEventAction = down ? AMOTION_EVENT_ACTION_DOWN : AMOTION_EVENT_ACTION_UP;
        } else if (down || mPointerController == NULL) {
            motionEventAction = AMOTION_EVENT_ACTION_MOVE;
        } else {
            motionEventAction = AMOTION_EVENT_ACTION_HOVER_MOVE;
        }

        NotifyMotionArgs args(when, getDeviceId(), mSource, policyFlags,
                motionEventAction, 0, metaState, currentButtonState, 0,
                1, &pointerProperties, &pointerCoords, mXPrecision, mYPrecision, downTime);
        getListener()->notifyMotion(&args);

        // Send hover move after UP to tell the application that the mouse is hovering now.
        if (motionEventAction == AMOTION_EVENT_ACTION_UP
                && mPointerController != NULL) {
            NotifyMotionArgs hoverArgs(when, getDeviceId(), mSource, policyFlags,
                    AMOTION_EVENT_ACTION_HOVER_MOVE, 0,
                    metaState, currentButtonState, AMOTION_EVENT_EDGE_FLAG_NONE,
                    1, &pointerProperties, &pointerCoords, mXPrecision, mYPrecision, downTime);
            getListener()->notifyMotion(&hoverArgs);
        }

        // Send scroll events.
        if (scrolled) {
            pointerCoords.setAxisValue(AMOTION_EVENT_AXIS_VSCROLL, vscroll);
            pointerCoords.setAxisValue(AMOTION_EVENT_AXIS_HSCROLL, hscroll);

            NotifyMotionArgs scrollArgs(when, getDeviceId(), mSource, policyFlags,
                    AMOTION_EVENT_ACTION_SCROLL, 0, metaState, currentButtonState,
                    AMOTION_EVENT_EDGE_FLAG_NONE,
                    1, &pointerProperties, &pointerCoords, mXPrecision, mYPrecision, downTime);
            getListener()->notifyMotion(&scrollArgs);
        }
    }

    // Synthesize key up from buttons if needed.
    synthesizeButtonKeys(getContext(), AKEY_EVENT_ACTION_UP, when, getDeviceId(), mSource,
            policyFlags, lastButtonState, currentButtonState);

    mCursorMotionAccumulator.finishSync();
    mCursorScrollAccumulator.finishSync();
}

int32_t CursorInputMapper::getScanCodeState(uint32_t sourceMask, int32_t scanCode) {
    if (scanCode >= BTN_MOUSE && scanCode < BTN_JOYSTICK) {
        return getEventHub()->getScanCodeState(getDeviceId(), scanCode);
    } else {
        return AKEY_STATE_UNKNOWN;
    }
}

void CursorInputMapper::fadePointer() {
    if (mPointerController != NULL) {
        mPointerController->fade(PointerControllerInterface::TRANSITION_GRADUAL);
    }
}


// --- TouchInputMapper ---

TouchInputMapper::TouchInputMapper(InputDevice* device) :
        InputMapper(device),
        mSource(0), mDeviceMode(DEVICE_MODE_DISABLED),
        mSurfaceOrientation(-1), mSurfaceWidth(-1), mSurfaceHeight(-1) {
}

TouchInputMapper::~TouchInputMapper() {
}

uint32_t TouchInputMapper::getSources() {
    return mSource;
}

void TouchInputMapper::populateDeviceInfo(InputDeviceInfo* info) {
    InputMapper::populateDeviceInfo(info);

    if (mDeviceMode != DEVICE_MODE_DISABLED) {
        info->addMotionRange(mOrientedRanges.x);
        info->addMotionRange(mOrientedRanges.y);
        info->addMotionRange(mOrientedRanges.pressure);

        if (mOrientedRanges.haveSize) {
            info->addMotionRange(mOrientedRanges.size);
        }

        if (mOrientedRanges.haveTouchSize) {
            info->addMotionRange(mOrientedRanges.touchMajor);
            info->addMotionRange(mOrientedRanges.touchMinor);
        }

        if (mOrientedRanges.haveToolSize) {
            info->addMotionRange(mOrientedRanges.toolMajor);
            info->addMotionRange(mOrientedRanges.toolMinor);
        }

        if (mOrientedRanges.haveOrientation) {
            info->addMotionRange(mOrientedRanges.orientation);
        }

        if (mOrientedRanges.haveDistance) {
            info->addMotionRange(mOrientedRanges.distance);
        }

        if (mOrientedRanges.haveTilt) {
            info->addMotionRange(mOrientedRanges.tilt);
        }

        if (mCursorScrollAccumulator.haveRelativeVWheel()) {
            info->addMotionRange(AMOTION_EVENT_AXIS_VSCROLL, mSource, -1.0f, 1.0f, 0.0f, 0.0f);
        }
        if (mCursorScrollAccumulator.haveRelativeHWheel()) {
            info->addMotionRange(AMOTION_EVENT_AXIS_HSCROLL, mSource, -1.0f, 1.0f, 0.0f, 0.0f);
        }
    }
}

void TouchInputMapper::dump(String8& dump) {
    dump.append(INDENT2 "Touch Input Mapper:\n");
    dumpParameters(dump);
    dumpVirtualKeys(dump);
    dumpRawPointerAxes(dump);
    dumpCalibration(dump);
    dumpSurface(dump);

    dump.appendFormat(INDENT3 "Translation and Scaling Factors:\n");
    dump.appendFormat(INDENT4 "XScale: %0.3f\n", mXScale);
    dump.appendFormat(INDENT4 "YScale: %0.3f\n", mYScale);
    dump.appendFormat(INDENT4 "XPrecision: %0.3f\n", mXPrecision);
    dump.appendFormat(INDENT4 "YPrecision: %0.3f\n", mYPrecision);
    dump.appendFormat(INDENT4 "GeometricScale: %0.3f\n", mGeometricScale);
    dump.appendFormat(INDENT4 "PressureScale: %0.3f\n", mPressureScale);
    dump.appendFormat(INDENT4 "SizeScale: %0.3f\n", mSizeScale);
    dump.appendFormat(INDENT4 "OrientationCenter: %0.3f\n", mOrientationCenter);
    dump.appendFormat(INDENT4 "OrientationScale: %0.3f\n", mOrientationScale);
    dump.appendFormat(INDENT4 "DistanceScale: %0.3f\n", mDistanceScale);
    dump.appendFormat(INDENT4 "HaveTilt: %s\n", toString(mHaveTilt));
    dump.appendFormat(INDENT4 "TiltXCenter: %0.3f\n", mTiltXCenter);
    dump.appendFormat(INDENT4 "TiltXScale: %0.3f\n", mTiltXScale);
    dump.appendFormat(INDENT4 "TiltYCenter: %0.3f\n", mTiltYCenter);
    dump.appendFormat(INDENT4 "TiltYScale: %0.3f\n", mTiltYScale);

    dump.appendFormat(INDENT3 "Last Button State: 0x%08x\n", mLastButtonState);

    dump.appendFormat(INDENT3 "Last Raw Touch: pointerCount=%d\n",
            mLastRawPointerData.pointerCount);
    for (uint32_t i = 0; i < mLastRawPointerData.pointerCount; i++) {
        const RawPointerData::Pointer& pointer = mLastRawPointerData.pointers[i];
        dump.appendFormat(INDENT4 "[%d]: id=%d, x=%d, y=%d, pressure=%d, "
                "touchMajor=%d, touchMinor=%d, toolMajor=%d, toolMinor=%d, "
                "orientation=%d, tiltX=%d, tiltY=%d, distance=%d, "
                "toolType=%d, isHovering=%s\n", i,
                pointer.id, pointer.x, pointer.y, pointer.pressure,
                pointer.touchMajor, pointer.touchMinor,
                pointer.toolMajor, pointer.toolMinor,
                pointer.orientation, pointer.tiltX, pointer.tiltY, pointer.distance,
                pointer.toolType, toString(pointer.isHovering));
    }

    dump.appendFormat(INDENT3 "Last Cooked Touch: pointerCount=%d\n",
            mLastCookedPointerData.pointerCount);
    for (uint32_t i = 0; i < mLastCookedPointerData.pointerCount; i++) {
        const PointerProperties& pointerProperties = mLastCookedPointerData.pointerProperties[i];
        const PointerCoords& pointerCoords = mLastCookedPointerData.pointerCoords[i];
        dump.appendFormat(INDENT4 "[%d]: id=%d, x=%0.3f, y=%0.3f, pressure=%0.3f, "
                "touchMajor=%0.3f, touchMinor=%0.3f, toolMajor=%0.3f, toolMinor=%0.3f, "
                "orientation=%0.3f, tilt=%0.3f, distance=%0.3f, "
                "toolType=%d, isHovering=%s\n", i,
                pointerProperties.id,
                pointerCoords.getX(),
                pointerCoords.getY(),
                pointerCoords.getAxisValue(AMOTION_EVENT_AXIS_PRESSURE),
                pointerCoords.getAxisValue(AMOTION_EVENT_AXIS_TOUCH_MAJOR),
                pointerCoords.getAxisValue(AMOTION_EVENT_AXIS_TOUCH_MINOR),
                pointerCoords.getAxisValue(AMOTION_EVENT_AXIS_TOOL_MAJOR),
                pointerCoords.getAxisValue(AMOTION_EVENT_AXIS_TOOL_MINOR),
                pointerCoords.getAxisValue(AMOTION_EVENT_AXIS_ORIENTATION),
                pointerCoords.getAxisValue(AMOTION_EVENT_AXIS_TILT),
                pointerCoords.getAxisValue(AMOTION_EVENT_AXIS_DISTANCE),
                pointerProperties.toolType,
                toString(mLastCookedPointerData.isHovering(i)));
    }

    if (mDeviceMode == DEVICE_MODE_POINTER) {
        dump.appendFormat(INDENT3 "Pointer Gesture Detector:\n");
        dump.appendFormat(INDENT4 "XMovementScale: %0.3f\n",
                mPointerXMovementScale);
        dump.appendFormat(INDENT4 "YMovementScale: %0.3f\n",
                mPointerYMovementScale);
        dump.appendFormat(INDENT4 "XZoomScale: %0.3f\n",
                mPointerXZoomScale);
        dump.appendFormat(INDENT4 "YZoomScale: %0.3f\n",
                mPointerYZoomScale);
        dump.appendFormat(INDENT4 "MaxSwipeWidth: %f\n",
                mPointerGestureMaxSwipeWidth);
    }
}

void TouchInputMapper::configure(nsecs_t when,
        const InputReaderConfiguration* config, uint32_t changes) {
    InputMapper::configure(when, config, changes);

    mConfig = *config;

    if (!changes) { // first time only
        // Configure basic parameters.
        configureParameters();

        // Configure common accumulators.
        mCursorScrollAccumulator.configure(getDevice());
        mTouchButtonAccumulator.configure(getDevice());

        // Configure absolute axis information.
        configureRawPointerAxes();

        // Prepare input device calibration.
        parseCalibration();
        resolveCalibration();
    }

    if (!changes || (changes & InputReaderConfiguration::CHANGE_POINTER_SPEED)) {
        // Update pointer speed.
        mPointerVelocityControl.setParameters(mConfig.pointerVelocityControlParameters);
        mWheelXVelocityControl.setParameters(mConfig.wheelVelocityControlParameters);
        mWheelYVelocityControl.setParameters(mConfig.wheelVelocityControlParameters);
    }

    bool resetNeeded = false;
    if (!changes || (changes & (InputReaderConfiguration::CHANGE_DISPLAY_INFO
            | InputReaderConfiguration::CHANGE_POINTER_GESTURE_ENABLEMENT
            | InputReaderConfiguration::CHANGE_SHOW_TOUCHES))) {
        // Configure device sources, surface dimensions, orientation and
        // scaling factors.
        configureSurface(when, &resetNeeded);
    }

    if (changes && resetNeeded) {
        // Send reset, unless this is the first time the device has been configured,
        // in which case the reader will call reset itself after all mappers are ready.
        getDevice()->notifyReset(when);
    }
}

void TouchInputMapper::configureParameters() {
    // Use the pointer presentation mode for devices that do not support distinct
    // multitouch.  The spot-based presentation relies on being able to accurately
    // locate two or more fingers on the touch pad.
    mParameters.gestureMode = getEventHub()->hasInputProperty(getDeviceId(), INPUT_PROP_SEMI_MT)
            ? Parameters::GESTURE_MODE_POINTER : Parameters::GESTURE_MODE_SPOTS;

    String8 gestureModeString;
    if (getDevice()->getConfiguration().tryGetProperty(String8("touch.gestureMode"),
            gestureModeString)) {
        if (gestureModeString == "pointer") {
            mParameters.gestureMode = Parameters::GESTURE_MODE_POINTER;
        } else if (gestureModeString == "spots") {
            mParameters.gestureMode = Parameters::GESTURE_MODE_SPOTS;
        } else if (gestureModeString != "default") {
            ALOGW("Invalid value for touch.gestureMode: '%s'", gestureModeString.string());
        }
    }

    if (getEventHub()->hasInputProperty(getDeviceId(), INPUT_PROP_DIRECT)) {
        // The device is a touch screen.
        mParameters.deviceType = Parameters::DEVICE_TYPE_TOUCH_SCREEN;
    } else if (getEventHub()->hasInputProperty(getDeviceId(), INPUT_PROP_POINTER)) {
        // The device is a pointing device like a track pad.
        mParameters.deviceType = Parameters::DEVICE_TYPE_POINTER;
    } else if (getEventHub()->hasRelativeAxis(getDeviceId(), REL_X)
            || getEventHub()->hasRelativeAxis(getDeviceId(), REL_Y)) {
        // The device is a cursor device with a touch pad attached.
        // By default don't use the touch pad to move the pointer.
        mParameters.deviceType = Parameters::DEVICE_TYPE_TOUCH_PAD;
    } else {
        // The device is a touch pad of unknown purpose.
        mParameters.deviceType = Parameters::DEVICE_TYPE_POINTER;
    }

    String8 deviceTypeString;
    if (getDevice()->getConfiguration().tryGetProperty(String8("touch.deviceType"),
            deviceTypeString)) {
        if (deviceTypeString == "touchScreen") {
            mParameters.deviceType = Parameters::DEVICE_TYPE_TOUCH_SCREEN;
        } else if (deviceTypeString == "touchPad") {
            mParameters.deviceType = Parameters::DEVICE_TYPE_TOUCH_PAD;
        } else if (deviceTypeString == "pointer") {
            mParameters.deviceType = Parameters::DEVICE_TYPE_POINTER;
        } else if (deviceTypeString != "default") {
            ALOGW("Invalid value for touch.deviceType: '%s'", deviceTypeString.string());
        }
    }

    mParameters.orientationAware = mParameters.deviceType == Parameters::DEVICE_TYPE_TOUCH_SCREEN;
    getDevice()->getConfiguration().tryGetProperty(String8("touch.orientationAware"),
            mParameters.orientationAware);

    mParameters.associatedDisplayId = -1;
    mParameters.associatedDisplayIsExternal = false;
    if (mParameters.orientationAware
            || mParameters.deviceType == Parameters::DEVICE_TYPE_TOUCH_SCREEN
            || mParameters.deviceType == Parameters::DEVICE_TYPE_POINTER) {
        mParameters.associatedDisplayIsExternal =
                mParameters.deviceType == Parameters::DEVICE_TYPE_TOUCH_SCREEN
                        && getDevice()->isExternal();
        mParameters.associatedDisplayId = 0;
    }
}

void TouchInputMapper::dumpParameters(String8& dump) {
    dump.append(INDENT3 "Parameters:\n");

    switch (mParameters.gestureMode) {
    case Parameters::GESTURE_MODE_POINTER:
        dump.append(INDENT4 "GestureMode: pointer\n");
        break;
    case Parameters::GESTURE_MODE_SPOTS:
        dump.append(INDENT4 "GestureMode: spots\n");
        break;
    default:
        assert(false);
    }

    switch (mParameters.deviceType) {
    case Parameters::DEVICE_TYPE_TOUCH_SCREEN:
        dump.append(INDENT4 "DeviceType: touchScreen\n");
        break;
    case Parameters::DEVICE_TYPE_TOUCH_PAD:
        dump.append(INDENT4 "DeviceType: touchPad\n");
        break;
    case Parameters::DEVICE_TYPE_POINTER:
        dump.append(INDENT4 "DeviceType: pointer\n");
        break;
    default:
        ALOG_ASSERT(false);
    }

    dump.appendFormat(INDENT4 "AssociatedDisplay: id=%d, isExternal=%s\n",
            mParameters.associatedDisplayId, toString(mParameters.associatedDisplayIsExternal));
    dump.appendFormat(INDENT4 "OrientationAware: %s\n",
            toString(mParameters.orientationAware));
}

void TouchInputMapper::configureRawPointerAxes() {
    mRawPointerAxes.clear();
}

void TouchInputMapper::dumpRawPointerAxes(String8& dump) {
    dump.append(INDENT3 "Raw Touch Axes:\n");
    dumpRawAbsoluteAxisInfo(dump, mRawPointerAxes.x, "X");
    dumpRawAbsoluteAxisInfo(dump, mRawPointerAxes.y, "Y");
    dumpRawAbsoluteAxisInfo(dump, mRawPointerAxes.pressure, "Pressure");
    dumpRawAbsoluteAxisInfo(dump, mRawPointerAxes.touchMajor, "TouchMajor");
    dumpRawAbsoluteAxisInfo(dump, mRawPointerAxes.touchMinor, "TouchMinor");
    dumpRawAbsoluteAxisInfo(dump, mRawPointerAxes.toolMajor, "ToolMajor");
    dumpRawAbsoluteAxisInfo(dump, mRawPointerAxes.toolMinor, "ToolMinor");
    dumpRawAbsoluteAxisInfo(dump, mRawPointerAxes.orientation, "Orientation");
    dumpRawAbsoluteAxisInfo(dump, mRawPointerAxes.distance, "Distance");
    dumpRawAbsoluteAxisInfo(dump, mRawPointerAxes.tiltX, "TiltX");
    dumpRawAbsoluteAxisInfo(dump, mRawPointerAxes.tiltY, "TiltY");
    dumpRawAbsoluteAxisInfo(dump, mRawPointerAxes.trackingId, "TrackingId");
    dumpRawAbsoluteAxisInfo(dump, mRawPointerAxes.slot, "Slot");
}

void TouchInputMapper::configureSurface(nsecs_t when, bool* outResetNeeded) {
    int32_t oldDeviceMode = mDeviceMode;

    // Determine device mode.
    if (mParameters.deviceType == Parameters::DEVICE_TYPE_POINTER
            && mConfig.pointerGesturesEnabled) {
        mSource = AINPUT_SOURCE_MOUSE;
        mDeviceMode = DEVICE_MODE_POINTER;
    } else if (mParameters.deviceType == Parameters::DEVICE_TYPE_TOUCH_SCREEN
            && mParameters.associatedDisplayId >= 0) {
        mSource = AINPUT_SOURCE_TOUCHSCREEN;
        mDeviceMode = DEVICE_MODE_DIRECT;
    } else {
        mSource = AINPUT_SOURCE_TOUCHPAD;
        mDeviceMode = DEVICE_MODE_UNSCALED;
    }

    // Ensure we have valid X and Y axes.
    if (!mRawPointerAxes.x.valid || !mRawPointerAxes.y.valid) {
        ALOGW(INDENT "Touch device '%s' did not report support for X or Y axis!  "
                "The device will be inoperable.", getDeviceName().string());
        mDeviceMode = DEVICE_MODE_DISABLED;
        return;
    }

    // Get associated display dimensions.
    if (mParameters.associatedDisplayId >= 0) {
        if (!mConfig.getDisplayInfo(mParameters.associatedDisplayId,
                mParameters.associatedDisplayIsExternal,
                &mAssociatedDisplayWidth, &mAssociatedDisplayHeight,
                &mAssociatedDisplayOrientation)) {
            ALOGI(INDENT "Touch device '%s' could not query the properties of its associated "
                    "display %d.  The device will be inoperable until the display size "
                    "becomes available.",
                    getDeviceName().string(), mParameters.associatedDisplayId);
            mDeviceMode = DEVICE_MODE_DISABLED;
            return;
        }
    }

    // Configure dimensions.
    int32_t width, height, orientation;
    if (mDeviceMode == DEVICE_MODE_DIRECT || mDeviceMode == DEVICE_MODE_POINTER) {
        width = mAssociatedDisplayWidth;
        height = mAssociatedDisplayHeight;
        orientation = mParameters.orientationAware ?
                mAssociatedDisplayOrientation : DISPLAY_ORIENTATION_0;
    } else {
        width = mRawPointerAxes.x.maxValue - mRawPointerAxes.x.minValue + 1;
        height = mRawPointerAxes.y.maxValue - mRawPointerAxes.y.minValue + 1;
        orientation = DISPLAY_ORIENTATION_0;
    }

    // If moving between pointer modes, need to reset some state.
    bool deviceModeChanged;
    if (mDeviceMode != oldDeviceMode) {
        deviceModeChanged = true;
        mOrientedRanges.clear();
    }

    // Create pointer controller if needed.
    if (mDeviceMode == DEVICE_MODE_POINTER ||
            (mDeviceMode == DEVICE_MODE_DIRECT && mConfig.showTouches)) {
        if (mPointerController == NULL) {
            mPointerController = getPolicy()->obtainPointerController(getDeviceId());
        }
    } else {
        mPointerController.clear();
    }

    bool orientationChanged = mSurfaceOrientation != orientation;
    if (orientationChanged) {
        mSurfaceOrientation = orientation;
    }

    bool sizeChanged = mSurfaceWidth != width || mSurfaceHeight != height;
    if (sizeChanged || deviceModeChanged) {
        ALOGI("Device reconfigured: id=%d, name='%s', surface size is now %dx%d, mode is %d",
                getDeviceId(), getDeviceName().string(), width, height, mDeviceMode);

        mSurfaceWidth = width;
        mSurfaceHeight = height;

        // Configure X and Y factors.
        mXScale = float(width) / (mRawPointerAxes.x.maxValue - mRawPointerAxes.x.minValue + 1);
        mYScale = float(height) / (mRawPointerAxes.y.maxValue - mRawPointerAxes.y.minValue + 1);
        mXPrecision = 1.0f / mXScale;
        mYPrecision = 1.0f / mYScale;

        mOrientedRanges.x.axis = AMOTION_EVENT_AXIS_X;
        mOrientedRanges.x.source = mSource;
        mOrientedRanges.y.axis = AMOTION_EVENT_AXIS_Y;
        mOrientedRanges.y.source = mSource;

        configureVirtualKeys();

        // Scale factor for terms that are not oriented in a particular axis.
        // If the pixels are square then xScale == yScale otherwise we fake it
        // by choosing an average.
        mGeometricScale = avg(mXScale, mYScale);

        // Size of diagonal axis.
        float diagonalSize = hypotf(width, height);

        // Size factors.
        if (mCalibration.sizeCalibration != Calibration::SIZE_CALIBRATION_NONE) {
            if (mRawPointerAxes.touchMajor.valid
                    && mRawPointerAxes.touchMajor.maxValue != 0) {
                mSizeScale = 1.0f / mRawPointerAxes.touchMajor.maxValue;
            } else if (mRawPointerAxes.toolMajor.valid
                    && mRawPointerAxes.toolMajor.maxValue != 0) {
                mSizeScale = 1.0f / mRawPointerAxes.toolMajor.maxValue;
            } else {
                mSizeScale = 0.0f;
            }

            mOrientedRanges.haveTouchSize = true;
            mOrientedRanges.haveToolSize = true;
            mOrientedRanges.haveSize = true;

            mOrientedRanges.touchMajor.axis = AMOTION_EVENT_AXIS_TOUCH_MAJOR;
            mOrientedRanges.touchMajor.source = mSource;
            mOrientedRanges.touchMajor.min = 0;
            mOrientedRanges.touchMajor.max = diagonalSize;
            mOrientedRanges.touchMajor.flat = 0;
            mOrientedRanges.touchMajor.fuzz = 0;

            mOrientedRanges.touchMinor = mOrientedRanges.touchMajor;
            mOrientedRanges.touchMinor.axis = AMOTION_EVENT_AXIS_TOUCH_MINOR;

            mOrientedRanges.toolMajor.axis = AMOTION_EVENT_AXIS_TOOL_MAJOR;
            mOrientedRanges.toolMajor.source = mSource;
            mOrientedRanges.toolMajor.min = 0;
            mOrientedRanges.toolMajor.max = diagonalSize;
            mOrientedRanges.toolMajor.flat = 0;
            mOrientedRanges.toolMajor.fuzz = 0;

            mOrientedRanges.toolMinor = mOrientedRanges.toolMajor;
            mOrientedRanges.toolMinor.axis = AMOTION_EVENT_AXIS_TOOL_MINOR;

            mOrientedRanges.size.axis = AMOTION_EVENT_AXIS_SIZE;
            mOrientedRanges.size.source = mSource;
            mOrientedRanges.size.min = 0;
            mOrientedRanges.size.max = 1.0;
            mOrientedRanges.size.flat = 0;
            mOrientedRanges.size.fuzz = 0;
        } else {
            mSizeScale = 0.0f;
        }

        // Pressure factors.
        mPressureScale = 0;
        if (mCalibration.pressureCalibration == Calibration::PRESSURE_CALIBRATION_PHYSICAL
                || mCalibration.pressureCalibration
                        == Calibration::PRESSURE_CALIBRATION_AMPLITUDE) {
            if (mCalibration.havePressureScale) {
                mPressureScale = mCalibration.pressureScale;
            } else if (mRawPointerAxes.pressure.valid
                    && mRawPointerAxes.pressure.maxValue != 0) {
                mPressureScale = 1.0f / mRawPointerAxes.pressure.maxValue;
            }
        }

        mOrientedRanges.pressure.axis = AMOTION_EVENT_AXIS_PRESSURE;
        mOrientedRanges.pressure.source = mSource;
        mOrientedRanges.pressure.min = 0;
        mOrientedRanges.pressure.max = 1.0;
        mOrientedRanges.pressure.flat = 0;
        mOrientedRanges.pressure.fuzz = 0;

        // Tilt
        mTiltXCenter = 0;
        mTiltXScale = 0;
        mTiltYCenter = 0;
        mTiltYScale = 0;
        mHaveTilt = mRawPointerAxes.tiltX.valid && mRawPointerAxes.tiltY.valid;
        if (mHaveTilt) {
            mTiltXCenter = avg(mRawPointerAxes.tiltX.minValue,
                    mRawPointerAxes.tiltX.maxValue);
            mTiltYCenter = avg(mRawPointerAxes.tiltY.minValue,
                    mRawPointerAxes.tiltY.maxValue);
            mTiltXScale = M_PI / 180;
            mTiltYScale = M_PI / 180;

            mOrientedRanges.haveTilt = true;

            mOrientedRanges.tilt.axis = AMOTION_EVENT_AXIS_TILT;
            mOrientedRanges.tilt.source = mSource;
            mOrientedRanges.tilt.min = 0;
            mOrientedRanges.tilt.max = M_PI_2;
            mOrientedRanges.tilt.flat = 0;
            mOrientedRanges.tilt.fuzz = 0;
        }

        // Orientation
        mOrientationCenter = 0;
        mOrientationScale = 0;
        if (mHaveTilt) {
            mOrientedRanges.haveOrientation = true;

            mOrientedRanges.orientation.axis = AMOTION_EVENT_AXIS_ORIENTATION;
            mOrientedRanges.orientation.source = mSource;
            mOrientedRanges.orientation.min = -M_PI;
            mOrientedRanges.orientation.max = M_PI;
            mOrientedRanges.orientation.flat = 0;
            mOrientedRanges.orientation.fuzz = 0;
        } else if (mCalibration.orientationCalibration !=
                Calibration::ORIENTATION_CALIBRATION_NONE) {
            if (mCalibration.orientationCalibration
                    == Calibration::ORIENTATION_CALIBRATION_INTERPOLATED) {
                if (mRawPointerAxes.orientation.valid) {
                    mOrientationCenter = avg(mRawPointerAxes.orientation.minValue,
                            mRawPointerAxes.orientation.maxValue);
                    mOrientationScale = M_PI / (mRawPointerAxes.orientation.maxValue -
                            mRawPointerAxes.orientation.minValue);
                }
            }

            mOrientedRanges.haveOrientation = true;

            mOrientedRanges.orientation.axis = AMOTION_EVENT_AXIS_ORIENTATION;
            mOrientedRanges.orientation.source = mSource;
            mOrientedRanges.orientation.min = -M_PI_2;
            mOrientedRanges.orientation.max = M_PI_2;
            mOrientedRanges.orientation.flat = 0;
            mOrientedRanges.orientation.fuzz = 0;
        }

        // Distance
        mDistanceScale = 0;
        if (mCalibration.distanceCalibration != Calibration::DISTANCE_CALIBRATION_NONE) {
            if (mCalibration.distanceCalibration
                    == Calibration::DISTANCE_CALIBRATION_SCALED) {
                if (mCalibration.haveDistanceScale) {
                    mDistanceScale = mCalibration.distanceScale;
                } else {
                    mDistanceScale = 1.0f;
                }
            }

            mOrientedRanges.haveDistance = true;

            mOrientedRanges.distance.axis = AMOTION_EVENT_AXIS_DISTANCE;
            mOrientedRanges.distance.source = mSource;
            mOrientedRanges.distance.min =
                    mRawPointerAxes.distance.minValue * mDistanceScale;
            mOrientedRanges.distance.max =
                    mRawPointerAxes.distance.maxValue * mDistanceScale;
            mOrientedRanges.distance.flat = 0;
            mOrientedRanges.distance.fuzz =
                    mRawPointerAxes.distance.fuzz * mDistanceScale;
        }
    }

    if (orientationChanged || sizeChanged || deviceModeChanged) {
        // Compute oriented surface dimensions, precision, scales and ranges.
        // Note that the maximum value reported is an inclusive maximum value so it is one
        // unit less than the total width or height of surface.
        switch (mSurfaceOrientation) {
        case DISPLAY_ORIENTATION_90:
        case DISPLAY_ORIENTATION_270:
            mOrientedSurfaceWidth = mSurfaceHeight;
            mOrientedSurfaceHeight = mSurfaceWidth;

            mOrientedXPrecision = mYPrecision;
            mOrientedYPrecision = mXPrecision;

            mOrientedRanges.x.min = 0;
            mOrientedRanges.x.max = (mRawPointerAxes.y.maxValue - mRawPointerAxes.y.minValue)
                    * mYScale;
            mOrientedRanges.x.flat = 0;
            mOrientedRanges.x.fuzz = mYScale;

            mOrientedRanges.y.min = 0;
            mOrientedRanges.y.max = (mRawPointerAxes.x.maxValue - mRawPointerAxes.x.minValue)
                    * mXScale;
            mOrientedRanges.y.flat = 0;
            mOrientedRanges.y.fuzz = mXScale;
            break;

        default:
            mOrientedSurfaceWidth = mSurfaceWidth;
            mOrientedSurfaceHeight = mSurfaceHeight;

            mOrientedXPrecision = mXPrecision;
            mOrientedYPrecision = mYPrecision;

            mOrientedRanges.x.min = 0;
            mOrientedRanges.x.max = (mRawPointerAxes.x.maxValue - mRawPointerAxes.x.minValue)
                    * mXScale;
            mOrientedRanges.x.flat = 0;
            mOrientedRanges.x.fuzz = mXScale;

            mOrientedRanges.y.min = 0;
            mOrientedRanges.y.max = (mRawPointerAxes.y.maxValue - mRawPointerAxes.y.minValue)
                    * mYScale;
            mOrientedRanges.y.flat = 0;
            mOrientedRanges.y.fuzz = mYScale;
            break;
        }

        // Compute pointer gesture detection parameters.
        if (mDeviceMode == DEVICE_MODE_POINTER) {
            int32_t rawWidth = mRawPointerAxes.x.maxValue - mRawPointerAxes.x.minValue + 1;
            int32_t rawHeight = mRawPointerAxes.y.maxValue - mRawPointerAxes.y.minValue + 1;
            float rawDiagonal = hypotf(rawWidth, rawHeight);
            float displayDiagonal = hypotf(mAssociatedDisplayWidth,
                    mAssociatedDisplayHeight);

            // Scale movements such that one whole swipe of the touch pad covers a
            // given area relative to the diagonal size of the display when no acceleration
            // is applied.
            // Assume that the touch pad has a square aspect ratio such that movements in
            // X and Y of the same number of raw units cover the same physical distance.
            mPointerXMovementScale = mConfig.pointerGestureMovementSpeedRatio
                    * displayDiagonal / rawDiagonal;
            mPointerYMovementScale = mPointerXMovementScale;

            // Scale zooms to cover a smaller range of the display than movements do.
            // This value determines the area around the pointer that is affected by freeform
            // pointer gestures.
            mPointerXZoomScale = mConfig.pointerGestureZoomSpeedRatio
                    * displayDiagonal / rawDiagonal;
            mPointerYZoomScale = mPointerXZoomScale;

            // Max width between pointers to detect a swipe gesture is more than some fraction
            // of the diagonal axis of the touch pad.  Touches that are wider than this are
            // translated into freeform gestures.
            mPointerGestureMaxSwipeWidth =
                    mConfig.pointerGestureSwipeMaxWidthRatio * rawDiagonal;
        }

        // Abort current pointer usages because the state has changed.
        abortPointerUsage(when, 0 /*policyFlags*/);

        // Inform the dispatcher about the changes.
        *outResetNeeded = true;
    }
}

void TouchInputMapper::dumpSurface(String8& dump) {
    dump.appendFormat(INDENT3 "SurfaceWidth: %dpx\n", mSurfaceWidth);
    dump.appendFormat(INDENT3 "SurfaceHeight: %dpx\n", mSurfaceHeight);
    dump.appendFormat(INDENT3 "SurfaceOrientation: %d\n", mSurfaceOrientation);
}

void TouchInputMapper::configureVirtualKeys() {
    Vector<VirtualKeyDefinition> virtualKeyDefinitions;
    getEventHub()->getVirtualKeyDefinitions(getDeviceId(), virtualKeyDefinitions);

    mVirtualKeys.clear();

    if (virtualKeyDefinitions.size() == 0) {
        return;
    }

    mVirtualKeys.setCapacity(virtualKeyDefinitions.size());

    int32_t touchScreenLeft = mRawPointerAxes.x.minValue;
    int32_t touchScreenTop = mRawPointerAxes.y.minValue;
    int32_t touchScreenWidth = mRawPointerAxes.x.maxValue - mRawPointerAxes.x.minValue + 1;
    int32_t touchScreenHeight = mRawPointerAxes.y.maxValue - mRawPointerAxes.y.minValue + 1;

    for (size_t i = 0; i < virtualKeyDefinitions.size(); i++) {
        const VirtualKeyDefinition& virtualKeyDefinition =
                virtualKeyDefinitions[i];

        mVirtualKeys.add();
        VirtualKey& virtualKey = mVirtualKeys.editTop();

        virtualKey.scanCode = virtualKeyDefinition.scanCode;
        int32_t keyCode;
        uint32_t flags;
        if (getEventHub()->mapKey(getDeviceId(), virtualKey.scanCode,
                & keyCode, & flags)) {
            ALOGW(INDENT "VirtualKey %d: could not obtain key code, ignoring",
                    virtualKey.scanCode);
            mVirtualKeys.pop(); // drop the key
            continue;
        }

        virtualKey.keyCode = keyCode;
        virtualKey.flags = flags;

        // convert the key definition's display coordinates into touch coordinates for a hit box
        int32_t halfWidth = virtualKeyDefinition.width / 2;
        int32_t halfHeight = virtualKeyDefinition.height / 2;

        virtualKey.hitLeft = (virtualKeyDefinition.centerX - halfWidth)
                * touchScreenWidth / mSurfaceWidth + touchScreenLeft;
        virtualKey.hitRight= (virtualKeyDefinition.centerX + halfWidth)
                * touchScreenWidth / mSurfaceWidth + touchScreenLeft;
        virtualKey.hitTop = (virtualKeyDefinition.centerY - halfHeight)
                * touchScreenHeight / mSurfaceHeight + touchScreenTop;
        virtualKey.hitBottom = (virtualKeyDefinition.centerY + halfHeight)
                * touchScreenHeight / mSurfaceHeight + touchScreenTop;
    }
}

void TouchInputMapper::dumpVirtualKeys(String8& dump) {
    if (!mVirtualKeys.isEmpty()) {
        dump.append(INDENT3 "Virtual Keys:\n");

        for (size_t i = 0; i < mVirtualKeys.size(); i++) {
            const VirtualKey& virtualKey = mVirtualKeys.itemAt(i);
            dump.appendFormat(INDENT4 "%d: scanCode=%d, keyCode=%d, "
                    "hitLeft=%d, hitRight=%d, hitTop=%d, hitBottom=%d\n",
                    i, virtualKey.scanCode, virtualKey.keyCode,
                    virtualKey.hitLeft, virtualKey.hitRight,
                    virtualKey.hitTop, virtualKey.hitBottom);
        }
    }
}

void TouchInputMapper::parseCalibration() {
    const PropertyMap& in = getDevice()->getConfiguration();
    Calibration& out = mCalibration;

    // Size
    out.sizeCalibration = Calibration::SIZE_CALIBRATION_DEFAULT;
    String8 sizeCalibrationString;
    if (in.tryGetProperty(String8("touch.size.calibration"), sizeCalibrationString)) {
        if (sizeCalibrationString == "none") {
            out.sizeCalibration = Calibration::SIZE_CALIBRATION_NONE;
        } else if (sizeCalibrationString == "geometric") {
            out.sizeCalibration = Calibration::SIZE_CALIBRATION_GEOMETRIC;
        } else if (sizeCalibrationString == "diameter") {
            out.sizeCalibration = Calibration::SIZE_CALIBRATION_DIAMETER;
        } else if (sizeCalibrationString == "area") {
            out.sizeCalibration = Calibration::SIZE_CALIBRATION_AREA;
        } else if (sizeCalibrationString != "default") {
            ALOGW("Invalid value for touch.size.calibration: '%s'",
                    sizeCalibrationString.string());
        }
    }

    out.haveSizeScale = in.tryGetProperty(String8("touch.size.scale"),
            out.sizeScale);
    out.haveSizeBias = in.tryGetProperty(String8("touch.size.bias"),
            out.sizeBias);
    out.haveSizeIsSummed = in.tryGetProperty(String8("touch.size.isSummed"),
            out.sizeIsSummed);

    // Pressure
    out.pressureCalibration = Calibration::PRESSURE_CALIBRATION_DEFAULT;
    String8 pressureCalibrationString;
    if (in.tryGetProperty(String8("touch.pressure.calibration"), pressureCalibrationString)) {
        if (pressureCalibrationString == "none") {
            out.pressureCalibration = Calibration::PRESSURE_CALIBRATION_NONE;
        } else if (pressureCalibrationString == "physical") {
            out.pressureCalibration = Calibration::PRESSURE_CALIBRATION_PHYSICAL;
        } else if (pressureCalibrationString == "amplitude") {
            out.pressureCalibration = Calibration::PRESSURE_CALIBRATION_AMPLITUDE;
        } else if (pressureCalibrationString != "default") {
            ALOGW("Invalid value for touch.pressure.calibration: '%s'",
                    pressureCalibrationString.string());
        }
    }

    out.havePressureScale = in.tryGetProperty(String8("touch.pressure.scale"),
            out.pressureScale);

    // Orientation
    out.orientationCalibration = Calibration::ORIENTATION_CALIBRATION_DEFAULT;
    String8 orientationCalibrationString;
    if (in.tryGetProperty(String8("touch.orientation.calibration"), orientationCalibrationString)) {
        if (orientationCalibrationString == "none") {
            out.orientationCalibration = Calibration::ORIENTATION_CALIBRATION_NONE;
        } else if (orientationCalibrationString == "interpolated") {
            out.orientationCalibration = Calibration::ORIENTATION_CALIBRATION_INTERPOLATED;
        } else if (orientationCalibrationString == "vector") {
            out.orientationCalibration = Calibration::ORIENTATION_CALIBRATION_VECTOR;
        } else if (orientationCalibrationString != "default") {
            ALOGW("Invalid value for touch.orientation.calibration: '%s'",
                    orientationCalibrationString.string());
        }
    }

    // Distance
    out.distanceCalibration = Calibration::DISTANCE_CALIBRATION_DEFAULT;
    String8 distanceCalibrationString;
    if (in.tryGetProperty(String8("touch.distance.calibration"), distanceCalibrationString)) {
        if (distanceCalibrationString == "none") {
            out.distanceCalibration = Calibration::DISTANCE_CALIBRATION_NONE;
        } else if (distanceCalibrationString == "scaled") {
            out.distanceCalibration = Calibration::DISTANCE_CALIBRATION_SCALED;
        } else if (distanceCalibrationString != "default") {
            ALOGW("Invalid value for touch.distance.calibration: '%s'",
                    distanceCalibrationString.string());
        }
    }

    out.haveDistanceScale = in.tryGetProperty(String8("touch.distance.scale"),
            out.distanceScale);
}

void TouchInputMapper::resolveCalibration() {
    // Size
    if (mRawPointerAxes.touchMajor.valid || mRawPointerAxes.toolMajor.valid) {
        if (mCalibration.sizeCalibration == Calibration::SIZE_CALIBRATION_DEFAULT) {
            mCalibration.sizeCalibration = Calibration::SIZE_CALIBRATION_GEOMETRIC;
        }
    } else {
        mCalibration.sizeCalibration = Calibration::SIZE_CALIBRATION_NONE;
    }

    // Pressure
    if (mRawPointerAxes.pressure.valid) {
        if (mCalibration.pressureCalibration == Calibration::PRESSURE_CALIBRATION_DEFAULT) {
            mCalibration.pressureCalibration = Calibration::PRESSURE_CALIBRATION_PHYSICAL;
        }
    } else {
        mCalibration.pressureCalibration = Calibration::PRESSURE_CALIBRATION_NONE;
    }

    // Orientation
    if (mRawPointerAxes.orientation.valid) {
        if (mCalibration.orientationCalibration == Calibration::ORIENTATION_CALIBRATION_DEFAULT) {
            mCalibration.orientationCalibration = Calibration::ORIENTATION_CALIBRATION_INTERPOLATED;
        }
    } else {
        mCalibration.orientationCalibration = Calibration::ORIENTATION_CALIBRATION_NONE;
    }

    // Distance
    if (mRawPointerAxes.distance.valid) {
        if (mCalibration.distanceCalibration == Calibration::DISTANCE_CALIBRATION_DEFAULT) {
            mCalibration.distanceCalibration = Calibration::DISTANCE_CALIBRATION_SCALED;
        }
    } else {
        mCalibration.distanceCalibration = Calibration::DISTANCE_CALIBRATION_NONE;
    }
}

void TouchInputMapper::dumpCalibration(String8& dump) {
    dump.append(INDENT3 "Calibration:\n");

    // Size
    switch (mCalibration.sizeCalibration) {
    case Calibration::SIZE_CALIBRATION_NONE:
        dump.append(INDENT4 "touch.size.calibration: none\n");
        break;
    case Calibration::SIZE_CALIBRATION_GEOMETRIC:
        dump.append(INDENT4 "touch.size.calibration: geometric\n");
        break;
    case Calibration::SIZE_CALIBRATION_DIAMETER:
        dump.append(INDENT4 "touch.size.calibration: diameter\n");
        break;
    case Calibration::SIZE_CALIBRATION_AREA:
        dump.append(INDENT4 "touch.size.calibration: area\n");
        break;
    default:
        ALOG_ASSERT(false);
    }

    if (mCalibration.haveSizeScale) {
        dump.appendFormat(INDENT4 "touch.size.scale: %0.3f\n",
                mCalibration.sizeScale);
    }

    if (mCalibration.haveSizeBias) {
        dump.appendFormat(INDENT4 "touch.size.bias: %0.3f\n",
                mCalibration.sizeBias);
    }

    if (mCalibration.haveSizeIsSummed) {
        dump.appendFormat(INDENT4 "touch.size.isSummed: %s\n",
                toString(mCalibration.sizeIsSummed));
    }

    // Pressure
    switch (mCalibration.pressureCalibration) {
    case Calibration::PRESSURE_CALIBRATION_NONE:
        dump.append(INDENT4 "touch.pressure.calibration: none\n");
        break;
    case Calibration::PRESSURE_CALIBRATION_PHYSICAL:
        dump.append(INDENT4 "touch.pressure.calibration: physical\n");
        break;
    case Calibration::PRESSURE_CALIBRATION_AMPLITUDE:
        dump.append(INDENT4 "touch.pressure.calibration: amplitude\n");
        break;
    default:
        ALOG_ASSERT(false);
    }

    if (mCalibration.havePressureScale) {
        dump.appendFormat(INDENT4 "touch.pressure.scale: %0.3f\n",
                mCalibration.pressureScale);
    }

    // Orientation
    switch (mCalibration.orientationCalibration) {
    case Calibration::ORIENTATION_CALIBRATION_NONE:
        dump.append(INDENT4 "touch.orientation.calibration: none\n");
        break;
    case Calibration::ORIENTATION_CALIBRATION_INTERPOLATED:
        dump.append(INDENT4 "touch.orientation.calibration: interpolated\n");
        break;
    case Calibration::ORIENTATION_CALIBRATION_VECTOR:
        dump.append(INDENT4 "touch.orientation.calibration: vector\n");
        break;
    default:
        ALOG_ASSERT(false);
    }

    // Distance
    switch (mCalibration.distanceCalibration) {
    case Calibration::DISTANCE_CALIBRATION_NONE:
        dump.append(INDENT4 "touch.distance.calibration: none\n");
        break;
    case Calibration::DISTANCE_CALIBRATION_SCALED:
        dump.append(INDENT4 "touch.distance.calibration: scaled\n");
        break;
    default:
        ALOG_ASSERT(false);
    }

    if (mCalibration.haveDistanceScale) {
        dump.appendFormat(INDENT4 "touch.distance.scale: %0.3f\n",
                mCalibration.distanceScale);
    }
}

void TouchInputMapper::reset(nsecs_t when) {
    mCursorButtonAccumulator.reset(getDevice());
    mCursorScrollAccumulator.reset(getDevice());
    mTouchButtonAccumulator.reset(getDevice());

    mPointerVelocityControl.reset();
    mWheelXVelocityControl.reset();
    mWheelYVelocityControl.reset();

    mCurrentRawPointerData.clear();
    mLastRawPointerData.clear();
    mCurrentCookedPointerData.clear();
    mLastCookedPointerData.clear();
    mCurrentButtonState = 0;
    mLastButtonState = 0;
    mCurrentRawVScroll = 0;
    mCurrentRawHScroll = 0;
    mCurrentFingerIdBits.clear();
    mLastFingerIdBits.clear();
    mCurrentStylusIdBits.clear();
    mLastStylusIdBits.clear();
    mCurrentMouseIdBits.clear();
    mLastMouseIdBits.clear();
    mPointerUsage = POINTER_USAGE_NONE;
    mSentHoverEnter = false;
    mDownTime = 0;

    mCurrentVirtualKey.down = false;

    mPointerGesture.reset();
    mPointerSimple.reset();

    if (mPointerController != NULL) {
        mPointerController->fade(PointerControllerInterface::TRANSITION_GRADUAL);
        mPointerController->clearSpots();
    }

    InputMapper::reset(when);
}

void TouchInputMapper::process(const RawEvent* rawEvent) {
    mCursorButtonAccumulator.process(rawEvent);
    mCursorScrollAccumulator.process(rawEvent);
    mTouchButtonAccumulator.process(rawEvent);

    if (rawEvent->type == EV_SYN && rawEvent->scanCode == SYN_REPORT) {
        sync(rawEvent->when);
    }
}

void TouchInputMapper::sync(nsecs_t when) {
    // Sync button state.
    mCurrentButtonState = mTouchButtonAccumulator.getButtonState()
            | mCursorButtonAccumulator.getButtonState();

    // Sync scroll state.
    mCurrentRawVScroll = mCursorScrollAccumulator.getRelativeVWheel();
    mCurrentRawHScroll = mCursorScrollAccumulator.getRelativeHWheel();
    mCursorScrollAccumulator.finishSync();

    // Sync touch state.
    bool havePointerIds = true;
    mCurrentRawPointerData.clear();
    syncTouch(when, &havePointerIds);

#if DEBUG_RAW_EVENTS
    if (!havePointerIds) {
        ALOGD("syncTouch: pointerCount %d -> %d, no pointer ids",
                mLastRawPointerData.pointerCount,
                mCurrentRawPointerData.pointerCount);
    } else {
        ALOGD("syncTouch: pointerCount %d -> %d, touching ids 0x%08x -> 0x%08x, "
                "hovering ids 0x%08x -> 0x%08x",
                mLastRawPointerData.pointerCount,
                mCurrentRawPointerData.pointerCount,
                mLastRawPointerData.touchingIdBits.value,
                mCurrentRawPointerData.touchingIdBits.value,
                mLastRawPointerData.hoveringIdBits.value,
                mCurrentRawPointerData.hoveringIdBits.value);
    }
#endif

    // Reset state that we will compute below.
    mCurrentFingerIdBits.clear();
    mCurrentStylusIdBits.clear();
    mCurrentMouseIdBits.clear();
    mCurrentCookedPointerData.clear();

    if (mDeviceMode == DEVICE_MODE_DISABLED) {
        // Drop all input if the device is disabled.
        mCurrentRawPointerData.clear();
        mCurrentButtonState = 0;
    } else {
        // Preprocess pointer data.
        if (!havePointerIds) {
            assignPointerIds();
        }

        // Handle policy on initial down or hover events.
        uint32_t policyFlags = 0;
        bool initialDown = mLastRawPointerData.pointerCount == 0
                && mCurrentRawPointerData.pointerCount != 0;
        bool buttonsPressed = mCurrentButtonState & ~mLastButtonState;
        if (initialDown || buttonsPressed) {
            // If this is a touch screen, hide the pointer on an initial down.
            if (mDeviceMode == DEVICE_MODE_DIRECT) {
                getContext()->fadePointer();
            }

            // Initial downs on external touch devices should wake the device.
            // We don't do this for internal touch screens to prevent them from waking
            // up in your pocket.
            // TODO: Use the input device configuration to control this behavior more finely.
            if (getDevice()->isExternal()) {
                policyFlags |= POLICY_FLAG_WAKE_DROPPED;
            }
        }

        // Synthesize key down from raw buttons if needed.
        synthesizeButtonKeys(getContext(), AKEY_EVENT_ACTION_DOWN, when, getDeviceId(), mSource,
                policyFlags, mLastButtonState, mCurrentButtonState);

        // Consume raw off-screen touches before cooking pointer data.
        // If touches are consumed, subsequent code will not receive any pointer data.
        if (consumeRawTouches(when, policyFlags)) {
            mCurrentRawPointerData.clear();
        }

        // Cook pointer data.  This call populates the mCurrentCookedPointerData structure
        // with cooked pointer data that has the same ids and indices as the raw data.
        // The following code can use either the raw or cooked data, as needed.
        cookPointerData();

        // Dispatch the touches either directly or by translation through a pointer on screen.
        if (mDeviceMode == DEVICE_MODE_POINTER) {
            for (BitSet32 idBits(mCurrentRawPointerData.touchingIdBits); !idBits.isEmpty(); ) {
                uint32_t id = idBits.clearFirstMarkedBit();
                const RawPointerData::Pointer& pointer = mCurrentRawPointerData.pointerForId(id);
                if (pointer.toolType == AMOTION_EVENT_TOOL_TYPE_STYLUS
                        || pointer.toolType == AMOTION_EVENT_TOOL_TYPE_ERASER) {
                    mCurrentStylusIdBits.markBit(id);
                } else if (pointer.toolType == AMOTION_EVENT_TOOL_TYPE_FINGER
                        || pointer.toolType == AMOTION_EVENT_TOOL_TYPE_UNKNOWN) {
                    mCurrentFingerIdBits.markBit(id);
                } else if (pointer.toolType == AMOTION_EVENT_TOOL_TYPE_MOUSE) {
                    mCurrentMouseIdBits.markBit(id);
                }
            }
            for (BitSet32 idBits(mCurrentRawPointerData.hoveringIdBits); !idBits.isEmpty(); ) {
                uint32_t id = idBits.clearFirstMarkedBit();
                const RawPointerData::Pointer& pointer = mCurrentRawPointerData.pointerForId(id);
                if (pointer.toolType == AMOTION_EVENT_TOOL_TYPE_STYLUS
                        || pointer.toolType == AMOTION_EVENT_TOOL_TYPE_ERASER) {
                    mCurrentStylusIdBits.markBit(id);
                }
            }

            // Stylus takes precedence over all tools, then mouse, then finger.
            PointerUsage pointerUsage = mPointerUsage;
            if (!mCurrentStylusIdBits.isEmpty()) {
                mCurrentMouseIdBits.clear();
                mCurrentFingerIdBits.clear();
                pointerUsage = POINTER_USAGE_STYLUS;
            } else if (!mCurrentMouseIdBits.isEmpty()) {
                mCurrentFingerIdBits.clear();
                pointerUsage = POINTER_USAGE_MOUSE;
            } else if (!mCurrentFingerIdBits.isEmpty() || isPointerDown(mCurrentButtonState)) {
                pointerUsage = POINTER_USAGE_GESTURES;
            }

            dispatchPointerUsage(when, policyFlags, pointerUsage);
        } else {
            if (mDeviceMode == DEVICE_MODE_DIRECT
                    && mConfig.showTouches && mPointerController != NULL) {
                mPointerController->setPresentation(PointerControllerInterface::PRESENTATION_SPOT);
                mPointerController->fade(PointerControllerInterface::TRANSITION_GRADUAL);

                mPointerController->setButtonState(mCurrentButtonState);
                mPointerController->setSpots(mCurrentCookedPointerData.pointerCoords,
                        mCurrentCookedPointerData.idToIndex,
                        mCurrentCookedPointerData.touchingIdBits);
            }

            dispatchHoverExit(when, policyFlags);
            dispatchTouches(when, policyFlags);
            dispatchHoverEnterAndMove(when, policyFlags);
        }

        // Synthesize key up from raw buttons if needed.
        synthesizeButtonKeys(getContext(), AKEY_EVENT_ACTION_UP, when, getDeviceId(), mSource,
                policyFlags, mLastButtonState, mCurrentButtonState);
    }

    // Copy current touch to last touch in preparation for the next cycle.
    mLastRawPointerData.copyFrom(mCurrentRawPointerData);
    mLastCookedPointerData.copyFrom(mCurrentCookedPointerData);
    mLastButtonState = mCurrentButtonState;
    mLastFingerIdBits = mCurrentFingerIdBits;
    mLastStylusIdBits = mCurrentStylusIdBits;
    mLastMouseIdBits = mCurrentMouseIdBits;

    // Clear some transient state.
    mCurrentRawVScroll = 0;
    mCurrentRawHScroll = 0;
}

void TouchInputMapper::timeoutExpired(nsecs_t when) {
    if (mDeviceMode == DEVICE_MODE_POINTER) {
        if (mPointerUsage == POINTER_USAGE_GESTURES) {
            dispatchPointerGestures(when, 0 /*policyFlags*/, true /*isTimeout*/);
        }
    }
}

bool TouchInputMapper::consumeRawTouches(nsecs_t when, uint32_t policyFlags) {
    // Check for release of a virtual key.
    if (mCurrentVirtualKey.down) {
        if (mCurrentRawPointerData.touchingIdBits.isEmpty()) {
            // Pointer went up while virtual key was down.
            mCurrentVirtualKey.down = false;
            if (!mCurrentVirtualKey.ignored) {
#if DEBUG_VIRTUAL_KEYS
                ALOGD("VirtualKeys: Generating key up: keyCode=%d, scanCode=%d",
                        mCurrentVirtualKey.keyCode, mCurrentVirtualKey.scanCode);
#endif
                dispatchVirtualKey(when, policyFlags,
                        AKEY_EVENT_ACTION_UP,
                        AKEY_EVENT_FLAG_FROM_SYSTEM | AKEY_EVENT_FLAG_VIRTUAL_HARD_KEY);
            }
            return true;
        }

        if (mCurrentRawPointerData.touchingIdBits.count() == 1) {
            uint32_t id = mCurrentRawPointerData.touchingIdBits.firstMarkedBit();
            const RawPointerData::Pointer& pointer = mCurrentRawPointerData.pointerForId(id);
            const VirtualKey* virtualKey = findVirtualKeyHit(pointer.x, pointer.y);
            if (virtualKey && virtualKey->keyCode == mCurrentVirtualKey.keyCode) {
                // Pointer is still within the space of the virtual key.
                return true;
            }
        }

        // Pointer left virtual key area or another pointer also went down.
        // Send key cancellation but do not consume the touch yet.
        // This is useful when the user swipes through from the virtual key area
        // into the main display surface.
        mCurrentVirtualKey.down = false;
        if (!mCurrentVirtualKey.ignored) {
#if DEBUG_VIRTUAL_KEYS
            ALOGD("VirtualKeys: Canceling key: keyCode=%d, scanCode=%d",
                    mCurrentVirtualKey.keyCode, mCurrentVirtualKey.scanCode);
#endif
            dispatchVirtualKey(when, policyFlags,
                    AKEY_EVENT_ACTION_UP,
                    AKEY_EVENT_FLAG_FROM_SYSTEM | AKEY_EVENT_FLAG_VIRTUAL_HARD_KEY
                            | AKEY_EVENT_FLAG_CANCELED);
        }
    }

    if (mLastRawPointerData.touchingIdBits.isEmpty()
            && !mCurrentRawPointerData.touchingIdBits.isEmpty()) {
        // Pointer just went down.  Check for virtual key press or off-screen touches.
        uint32_t id = mCurrentRawPointerData.touchingIdBits.firstMarkedBit();
        const RawPointerData::Pointer& pointer = mCurrentRawPointerData.pointerForId(id);
        if (!isPointInsideSurface(pointer.x, pointer.y)) {
            // If exactly one pointer went down, check for virtual key hit.
            // Otherwise we will drop the entire stroke.
            if (mCurrentRawPointerData.touchingIdBits.count() == 1) {
                const VirtualKey* virtualKey = findVirtualKeyHit(pointer.x, pointer.y);
                if (virtualKey) {
                    mCurrentVirtualKey.down = true;
                    mCurrentVirtualKey.downTime = when;
                    mCurrentVirtualKey.keyCode = virtualKey->keyCode;
                    mCurrentVirtualKey.scanCode = virtualKey->scanCode;
                    mCurrentVirtualKey.ignored = mContext->shouldDropVirtualKey(
                            when, getDevice(), virtualKey->keyCode, virtualKey->scanCode);

                    if (!mCurrentVirtualKey.ignored) {
#if DEBUG_VIRTUAL_KEYS
                        ALOGD("VirtualKeys: Generating key down: keyCode=%d, scanCode=%d",
                                mCurrentVirtualKey.keyCode,
                                mCurrentVirtualKey.scanCode);
#endif
                        dispatchVirtualKey(when, policyFlags,
                                AKEY_EVENT_ACTION_DOWN,
                                AKEY_EVENT_FLAG_FROM_SYSTEM | AKEY_EVENT_FLAG_VIRTUAL_HARD_KEY);
                    }
                }
            }
            return true;
        }
    }

    // Disable all virtual key touches that happen within a short time interval of the
    // most recent touch within the screen area.  The idea is to filter out stray
    // virtual key presses when interacting with the touch screen.
    //
    // Problems we're trying to solve:
    //
    // 1. While scrolling a list or dragging the window shade, the user swipes down into a
    //    virtual key area that is implemented by a separate touch panel and accidentally
    //    triggers a virtual key.
    //
    // 2. While typing in the on screen keyboard, the user taps slightly outside the screen
    //    area and accidentally triggers a virtual key.  This often happens when virtual keys
    //    are layed out below the screen near to where the on screen keyboard's space bar
    //    is displayed.
    if (mConfig.virtualKeyQuietTime > 0 && !mCurrentRawPointerData.touchingIdBits.isEmpty()) {
        mContext->disableVirtualKeysUntil(when + mConfig.virtualKeyQuietTime);
    }
    return false;
}

void TouchInputMapper::dispatchVirtualKey(nsecs_t when, uint32_t policyFlags,
        int32_t keyEventAction, int32_t keyEventFlags) {
    int32_t keyCode = mCurrentVirtualKey.keyCode;
    int32_t scanCode = mCurrentVirtualKey.scanCode;
    nsecs_t downTime = mCurrentVirtualKey.downTime;
    int32_t metaState = mContext->getGlobalMetaState();
    policyFlags |= POLICY_FLAG_VIRTUAL;

    NotifyKeyArgs args(when, getDeviceId(), AINPUT_SOURCE_KEYBOARD, policyFlags,
            keyEventAction, keyEventFlags, keyCode, scanCode, metaState, downTime);
    getListener()->notifyKey(&args);
}

void TouchInputMapper::dispatchTouches(nsecs_t when, uint32_t policyFlags) {
    BitSet32 currentIdBits = mCurrentCookedPointerData.touchingIdBits;
    BitSet32 lastIdBits = mLastCookedPointerData.touchingIdBits;
    int32_t metaState = getContext()->getGlobalMetaState();
    int32_t buttonState = mCurrentButtonState;

    if (currentIdBits == lastIdBits) {
        if (!currentIdBits.isEmpty()) {
            // No pointer id changes so this is a move event.
            // The listener takes care of batching moves so we don't have to deal with that here.
            dispatchMotion(when, policyFlags, mSource,
                    AMOTION_EVENT_ACTION_MOVE, 0, metaState, buttonState,
                    AMOTION_EVENT_EDGE_FLAG_NONE,
                    mCurrentCookedPointerData.pointerProperties,
                    mCurrentCookedPointerData.pointerCoords,
                    mCurrentCookedPointerData.idToIndex,
                    currentIdBits, -1,
                    mOrientedXPrecision, mOrientedYPrecision, mDownTime);
        }
    } else {
        // There may be pointers going up and pointers going down and pointers moving
        // all at the same time.
        BitSet32 upIdBits(lastIdBits.value & ~currentIdBits.value);
        BitSet32 downIdBits(currentIdBits.value & ~lastIdBits.value);
        BitSet32 moveIdBits(lastIdBits.value & currentIdBits.value);
        BitSet32 dispatchedIdBits(lastIdBits.value);

        // Update last coordinates of pointers that have moved so that we observe the new
        // pointer positions at the same time as other pointers that have just gone up.
        bool moveNeeded = updateMovedPointers(
                mCurrentCookedPointerData.pointerProperties,
                mCurrentCookedPointerData.pointerCoords,
                mCurrentCookedPointerData.idToIndex,
                mLastCookedPointerData.pointerProperties,
                mLastCookedPointerData.pointerCoords,
                mLastCookedPointerData.idToIndex,
                moveIdBits);
        if (buttonState != mLastButtonState) {
            moveNeeded = true;
        }

        // Dispatch pointer up events.
        while (!upIdBits.isEmpty()) {
            uint32_t upId = upIdBits.clearFirstMarkedBit();

            dispatchMotion(when, policyFlags, mSource,
                    AMOTION_EVENT_ACTION_POINTER_UP, 0, metaState, buttonState, 0,
                    mLastCookedPointerData.pointerProperties,
                    mLastCookedPointerData.pointerCoords,
                    mLastCookedPointerData.idToIndex,
                    dispatchedIdBits, upId,
                    mOrientedXPrecision, mOrientedYPrecision, mDownTime);
            dispatchedIdBits.clearBit(upId);
        }

        // Dispatch move events if any of the remaining pointers moved from their old locations.
        // Although applications receive new locations as part of individual pointer up
        // events, they do not generally handle them except when presented in a move event.
        if (moveNeeded) {
            ALOG_ASSERT(moveIdBits.value == dispatchedIdBits.value);
            dispatchMotion(when, policyFlags, mSource,
                    AMOTION_EVENT_ACTION_MOVE, 0, metaState, buttonState, 0,
                    mCurrentCookedPointerData.pointerProperties,
                    mCurrentCookedPointerData.pointerCoords,
                    mCurrentCookedPointerData.idToIndex,
                    dispatchedIdBits, -1,
                    mOrientedXPrecision, mOrientedYPrecision, mDownTime);
        }

        // Dispatch pointer down events using the new pointer locations.
        while (!downIdBits.isEmpty()) {
            uint32_t downId = downIdBits.clearFirstMarkedBit();
            dispatchedIdBits.markBit(downId);

            if (dispatchedIdBits.count() == 1) {
                // First pointer is going down.  Set down time.
                mDownTime = when;
            }

            dispatchMotion(when, policyFlags, mSource,
                    AMOTION_EVENT_ACTION_POINTER_DOWN, 0, metaState, buttonState, 0,
                    mCurrentCookedPointerData.pointerProperties,
                    mCurrentCookedPointerData.pointerCoords,
                    mCurrentCookedPointerData.idToIndex,
                    dispatchedIdBits, downId,
                    mOrientedXPrecision, mOrientedYPrecision, mDownTime);
        }
    }
}

void TouchInputMapper::dispatchHoverExit(nsecs_t when, uint32_t policyFlags) {
    if (mSentHoverEnter &&
            (mCurrentCookedPointerData.hoveringIdBits.isEmpty()
                    || !mCurrentCookedPointerData.touchingIdBits.isEmpty())) {
        int32_t metaState = getContext()->getGlobalMetaState();
        dispatchMotion(when, policyFlags, mSource,
                AMOTION_EVENT_ACTION_HOVER_EXIT, 0, metaState, mLastButtonState, 0,
                mLastCookedPointerData.pointerProperties,
                mLastCookedPointerData.pointerCoords,
                mLastCookedPointerData.idToIndex,
                mLastCookedPointerData.hoveringIdBits, -1,
                mOrientedXPrecision, mOrientedYPrecision, mDownTime);
        mSentHoverEnter = false;
    }
}

void TouchInputMapper::dispatchHoverEnterAndMove(nsecs_t when, uint32_t policyFlags) {
    if (mCurrentCookedPointerData.touchingIdBits.isEmpty()
            && !mCurrentCookedPointerData.hoveringIdBits.isEmpty()) {
        int32_t metaState = getContext()->getGlobalMetaState();
        if (!mSentHoverEnter) {
            dispatchMotion(when, policyFlags, mSource,
                    AMOTION_EVENT_ACTION_HOVER_ENTER, 0, metaState, mCurrentButtonState, 0,
                    mCurrentCookedPointerData.pointerProperties,
                    mCurrentCookedPointerData.pointerCoords,
                    mCurrentCookedPointerData.idToIndex,
                    mCurrentCookedPointerData.hoveringIdBits, -1,
                    mOrientedXPrecision, mOrientedYPrecision, mDownTime);
            mSentHoverEnter = true;
        }

        dispatchMotion(when, policyFlags, mSource,
                AMOTION_EVENT_ACTION_HOVER_MOVE, 0, metaState, mCurrentButtonState, 0,
                mCurrentCookedPointerData.pointerProperties,
                mCurrentCookedPointerData.pointerCoords,
                mCurrentCookedPointerData.idToIndex,
                mCurrentCookedPointerData.hoveringIdBits, -1,
                mOrientedXPrecision, mOrientedYPrecision, mDownTime);
    }
}

void TouchInputMapper::cookPointerData() {
    uint32_t currentPointerCount = mCurrentRawPointerData.pointerCount;

    mCurrentCookedPointerData.clear();
    mCurrentCookedPointerData.pointerCount = currentPointerCount;
    mCurrentCookedPointerData.hoveringIdBits = mCurrentRawPointerData.hoveringIdBits;
    mCurrentCookedPointerData.touchingIdBits = mCurrentRawPointerData.touchingIdBits;

    // Walk through the the active pointers and map device coordinates onto
    // surface coordinates and adjust for display orientation.
    for (uint32_t i = 0; i < currentPointerCount; i++) {
        const RawPointerData::Pointer& in = mCurrentRawPointerData.pointers[i];

        // Size
        float touchMajor, touchMinor, toolMajor, toolMinor, size;
        switch (mCalibration.sizeCalibration) {
        case Calibration::SIZE_CALIBRATION_GEOMETRIC:
        case Calibration::SIZE_CALIBRATION_DIAMETER:
        case Calibration::SIZE_CALIBRATION_AREA:
            if (mRawPointerAxes.touchMajor.valid && mRawPointerAxes.toolMajor.valid) {
                touchMajor = in.touchMajor;
                touchMinor = mRawPointerAxes.touchMinor.valid ? in.touchMinor : in.touchMajor;
                toolMajor = in.toolMajor;
                toolMinor = mRawPointerAxes.toolMinor.valid ? in.toolMinor : in.toolMajor;
                size = mRawPointerAxes.touchMinor.valid
                        ? avg(in.touchMajor, in.touchMinor) : in.touchMajor;
            } else if (mRawPointerAxes.touchMajor.valid) {
                toolMajor = touchMajor = in.touchMajor;
                toolMinor = touchMinor = mRawPointerAxes.touchMinor.valid
                        ? in.touchMinor : in.touchMajor;
                size = mRawPointerAxes.touchMinor.valid
                        ? avg(in.touchMajor, in.touchMinor) : in.touchMajor;
            } else if (mRawPointerAxes.toolMajor.valid) {
                touchMajor = toolMajor = in.toolMajor;
                touchMinor = toolMinor = mRawPointerAxes.toolMinor.valid
                        ? in.toolMinor : in.toolMajor;
                size = mRawPointerAxes.toolMinor.valid
                        ? avg(in.toolMajor, in.toolMinor) : in.toolMajor;
            } else {
                ALOG_ASSERT(false, "No touch or tool axes.  "
                        "Size calibration should have been resolved to NONE.");
                touchMajor = 0;
                touchMinor = 0;
                toolMajor = 0;
                toolMinor = 0;
                size = 0;
            }

            if (mCalibration.haveSizeIsSummed && mCalibration.sizeIsSummed) {
                uint32_t touchingCount = mCurrentRawPointerData.touchingIdBits.count();
                if (touchingCount > 1) {
                    touchMajor /= touchingCount;
                    touchMinor /= touchingCount;
                    toolMajor /= touchingCount;
                    toolMinor /= touchingCount;
                    size /= touchingCount;
                }
            }

            if (mCalibration.sizeCalibration == Calibration::SIZE_CALIBRATION_GEOMETRIC) {
                touchMajor *= mGeometricScale;
                touchMinor *= mGeometricScale;
                toolMajor *= mGeometricScale;
                toolMinor *= mGeometricScale;
            } else if (mCalibration.sizeCalibration == Calibration::SIZE_CALIBRATION_AREA) {
                touchMajor = touchMajor > 0 ? sqrtf(touchMajor) : 0;
                touchMinor = touchMajor;
                toolMajor = toolMajor > 0 ? sqrtf(toolMajor) : 0;
                toolMinor = toolMajor;
            } else if (mCalibration.sizeCalibration == Calibration::SIZE_CALIBRATION_DIAMETER) {
                touchMinor = touchMajor;
                toolMinor = toolMajor;
            }

            mCalibration.applySizeScaleAndBias(&touchMajor);
            mCalibration.applySizeScaleAndBias(&touchMinor);
            mCalibration.applySizeScaleAndBias(&toolMajor);
            mCalibration.applySizeScaleAndBias(&toolMinor);
            size *= mSizeScale;
            break;
        default:
            touchMajor = 0;
            touchMinor = 0;
            toolMajor = 0;
            toolMinor = 0;
            size = 0;
            break;
        }

        // Pressure
        float pressure;
        switch (mCalibration.pressureCalibration) {
        case Calibration::PRESSURE_CALIBRATION_PHYSICAL:
        case Calibration::PRESSURE_CALIBRATION_AMPLITUDE:
            pressure = in.pressure * mPressureScale;
            break;
        default:
            pressure = in.isHovering ? 0 : 1;
            break;
        }

        // Tilt and Orientation
        float tilt;
        float orientation;
        if (mHaveTilt) {
            float tiltXAngle = (in.tiltX - mTiltXCenter) * mTiltXScale;
            float tiltYAngle = (in.tiltY - mTiltYCenter) * mTiltYScale;
            orientation = atan2f(-sinf(tiltXAngle), sinf(tiltYAngle));
            tilt = acosf(cosf(tiltXAngle) * cosf(tiltYAngle));
        } else {
            tilt = 0;

            switch (mCalibration.orientationCalibration) {
            case Calibration::ORIENTATION_CALIBRATION_INTERPOLATED:
                orientation = (in.orientation - mOrientationCenter) * mOrientationScale;
                break;
            case Calibration::ORIENTATION_CALIBRATION_VECTOR: {
                int32_t c1 = signExtendNybble((in.orientation & 0xf0) >> 4);
                int32_t c2 = signExtendNybble(in.orientation & 0x0f);
                if (c1 != 0 || c2 != 0) {
                    orientation = atan2f(c1, c2) * 0.5f;
                    float confidence = hypotf(c1, c2);
                    float scale = 1.0f + confidence / 16.0f;
                    touchMajor *= scale;
                    touchMinor /= scale;
                    toolMajor *= scale;
                    toolMinor /= scale;
                } else {
                    orientation = 0;
                }
                break;
            }
            default:
                orientation = 0;
            }
        }

        // Distance
        float distance;
        switch (mCalibration.distanceCalibration) {
        case Calibration::DISTANCE_CALIBRATION_SCALED:
            distance = in.distance * mDistanceScale;
            break;
        default:
            distance = 0;
        }

        // X and Y
        // Adjust coords for surface orientation.
        float x, y;
        switch (mSurfaceOrientation) {
        case DISPLAY_ORIENTATION_90:
            x = float(in.y - mRawPointerAxes.y.minValue) * mYScale;
            y = float(mRawPointerAxes.x.maxValue - in.x) * mXScale;
            orientation -= M_PI_2;
            if (orientation < - M_PI_2) {
                orientation += M_PI;
            }
            break;
        case DISPLAY_ORIENTATION_180:
            x = float(mRawPointerAxes.x.maxValue - in.x) * mXScale;
            y = float(mRawPointerAxes.y.maxValue - in.y) * mYScale;
            break;
        case DISPLAY_ORIENTATION_270:
            x = float(mRawPointerAxes.y.maxValue - in.y) * mYScale;
            y = float(in.x - mRawPointerAxes.x.minValue) * mXScale;
            orientation += M_PI_2;
            if (orientation > M_PI_2) {
                orientation -= M_PI;
            }
            break;
        default:
            x = float(in.x - mRawPointerAxes.x.minValue) * mXScale;
            y = float(in.y - mRawPointerAxes.y.minValue) * mYScale;
            break;
        }

        // Write output coords.
        PointerCoords& out = mCurrentCookedPointerData.pointerCoords[i];
        out.clear();
        out.setAxisValue(AMOTION_EVENT_AXIS_X, x);
        out.setAxisValue(AMOTION_EVENT_AXIS_Y, y);
        out.setAxisValue(AMOTION_EVENT_AXIS_PRESSURE, pressure);
        out.setAxisValue(AMOTION_EVENT_AXIS_SIZE, size);
        out.setAxisValue(AMOTION_EVENT_AXIS_TOUCH_MAJOR, touchMajor);
        out.setAxisValue(AMOTION_EVENT_AXIS_TOUCH_MINOR, touchMinor);
        out.setAxisValue(AMOTION_EVENT_AXIS_TOOL_MAJOR, toolMajor);
        out.setAxisValue(AMOTION_EVENT_AXIS_TOOL_MINOR, toolMinor);
        out.setAxisValue(AMOTION_EVENT_AXIS_ORIENTATION, orientation);
        out.setAxisValue(AMOTION_EVENT_AXIS_TILT, tilt);
        out.setAxisValue(AMOTION_EVENT_AXIS_DISTANCE, distance);

        // Write output properties.
        PointerProperties& properties = mCurrentCookedPointerData.pointerProperties[i];
        uint32_t id = in.id;
        properties.clear();
        properties.id = id;
        properties.toolType = in.toolType;

        // Write id index.
        mCurrentCookedPointerData.idToIndex[id] = i;
    }
}

void TouchInputMapper::dispatchPointerUsage(nsecs_t when, uint32_t policyFlags,
        PointerUsage pointerUsage) {
    if (pointerUsage != mPointerUsage) {
        abortPointerUsage(when, policyFlags);
        mPointerUsage = pointerUsage;
    }

    switch (mPointerUsage) {
    case POINTER_USAGE_GESTURES:
        dispatchPointerGestures(when, policyFlags, false /*isTimeout*/);
        break;
    case POINTER_USAGE_STYLUS:
        dispatchPointerStylus(when, policyFlags);
        break;
    case POINTER_USAGE_MOUSE:
        dispatchPointerMouse(when, policyFlags);
        break;
    default:
        break;
    }
}

void TouchInputMapper::abortPointerUsage(nsecs_t when, uint32_t policyFlags) {
    switch (mPointerUsage) {
    case POINTER_USAGE_GESTURES:
        abortPointerGestures(when, policyFlags);
        break;
    case POINTER_USAGE_STYLUS:
        abortPointerStylus(when, policyFlags);
        break;
    case POINTER_USAGE_MOUSE:
        abortPointerMouse(when, policyFlags);
        break;
    default:
        break;
    }

    mPointerUsage = POINTER_USAGE_NONE;
}

void TouchInputMapper::dispatchPointerGestures(nsecs_t when, uint32_t policyFlags,
        bool isTimeout) {
    // Update current gesture coordinates.
    bool cancelPreviousGesture, finishPreviousGesture;
    bool sendEvents = preparePointerGestures(when,
            &cancelPreviousGesture, &finishPreviousGesture, isTimeout);
    if (!sendEvents) {
        return;
    }
    if (finishPreviousGesture) {
        cancelPreviousGesture = false;
    }

    // Update the pointer presentation and spots.
    if (mParameters.gestureMode == Parameters::GESTURE_MODE_SPOTS) {
        mPointerController->setPresentation(PointerControllerInterface::PRESENTATION_SPOT);
        if (finishPreviousGesture || cancelPreviousGesture) {
            mPointerController->clearSpots();
        }
        mPointerController->setSpots(mPointerGesture.currentGestureCoords,
                mPointerGesture.currentGestureIdToIndex,
                mPointerGesture.currentGestureIdBits);
    } else {
        mPointerController->setPresentation(PointerControllerInterface::PRESENTATION_POINTER);
    }

    // Show or hide the pointer if needed.
    switch (mPointerGesture.currentGestureMode) {
    case PointerGesture::NEUTRAL:
    case PointerGesture::QUIET:
        if (mParameters.gestureMode == Parameters::GESTURE_MODE_SPOTS
                && (mPointerGesture.lastGestureMode == PointerGesture::SWIPE
                        || mPointerGesture.lastGestureMode == PointerGesture::FREEFORM)) {
            // Remind the user of where the pointer is after finishing a gesture with spots.
            mPointerController->unfade(PointerControllerInterface::TRANSITION_GRADUAL);
        }
        break;
    case PointerGesture::TAP:
    case PointerGesture::TAP_DRAG:
    case PointerGesture::BUTTON_CLICK_OR_DRAG:
    case PointerGesture::HOVER:
    case PointerGesture::PRESS:
        // Unfade the pointer when the current gesture manipulates the
        // area directly under the pointer.
        mPointerController->unfade(PointerControllerInterface::TRANSITION_IMMEDIATE);
        break;
    case PointerGesture::SWIPE:
    case PointerGesture::FREEFORM:
        // Fade the pointer when the current gesture manipulates a different
        // area and there are spots to guide the user experience.
        if (mParameters.gestureMode == Parameters::GESTURE_MODE_SPOTS) {
            mPointerController->fade(PointerControllerInterface::TRANSITION_GRADUAL);
        } else {
            mPointerController->unfade(PointerControllerInterface::TRANSITION_IMMEDIATE);
        }
        break;
    }

    // Send events!
    int32_t metaState = getContext()->getGlobalMetaState();
    int32_t buttonState = mCurrentButtonState;

    // Update last coordinates of pointers that have moved so that we observe the new
    // pointer positions at the same time as other pointers that have just gone up.
    bool down = mPointerGesture.currentGestureMode == PointerGesture::TAP
            || mPointerGesture.currentGestureMode == PointerGesture::TAP_DRAG
            || mPointerGesture.currentGestureMode == PointerGesture::BUTTON_CLICK_OR_DRAG
            || mPointerGesture.currentGestureMode == PointerGesture::PRESS
            || mPointerGesture.currentGestureMode == PointerGesture::SWIPE
            || mPointerGesture.currentGestureMode == PointerGesture::FREEFORM;
    bool moveNeeded = false;
    if (down && !cancelPreviousGesture && !finishPreviousGesture
            && !mPointerGesture.lastGestureIdBits.isEmpty()
            && !mPointerGesture.currentGestureIdBits.isEmpty()) {
        BitSet32 movedGestureIdBits(mPointerGesture.currentGestureIdBits.value
                & mPointerGesture.lastGestureIdBits.value);
        moveNeeded = updateMovedPointers(mPointerGesture.currentGestureProperties,
                mPointerGesture.currentGestureCoords, mPointerGesture.currentGestureIdToIndex,
                mPointerGesture.lastGestureProperties,
                mPointerGesture.lastGestureCoords, mPointerGesture.lastGestureIdToIndex,
                movedGestureIdBits);
        if (buttonState != mLastButtonState) {
            moveNeeded = true;
        }
    }

    // Send motion events for all pointers that went up or were canceled.
    BitSet32 dispatchedGestureIdBits(mPointerGesture.lastGestureIdBits);
    if (!dispatchedGestureIdBits.isEmpty()) {
        if (cancelPreviousGesture) {
            dispatchMotion(when, policyFlags, mSource,
                    AMOTION_EVENT_ACTION_CANCEL, 0, metaState, buttonState,
                    AMOTION_EVENT_EDGE_FLAG_NONE,
                    mPointerGesture.lastGestureProperties,
                    mPointerGesture.lastGestureCoords, mPointerGesture.lastGestureIdToIndex,
                    dispatchedGestureIdBits, -1,
                    0, 0, mPointerGesture.downTime);

            dispatchedGestureIdBits.clear();
        } else {
            BitSet32 upGestureIdBits;
            if (finishPreviousGesture) {
                upGestureIdBits = dispatchedGestureIdBits;
            } else {
                upGestureIdBits.value = dispatchedGestureIdBits.value
                        & ~mPointerGesture.currentGestureIdBits.value;
            }
            while (!upGestureIdBits.isEmpty()) {
                uint32_t id = upGestureIdBits.clearFirstMarkedBit();

                dispatchMotion(when, policyFlags, mSource,
                        AMOTION_EVENT_ACTION_POINTER_UP, 0,
                        metaState, buttonState, AMOTION_EVENT_EDGE_FLAG_NONE,
                        mPointerGesture.lastGestureProperties,
                        mPointerGesture.lastGestureCoords, mPointerGesture.lastGestureIdToIndex,
                        dispatchedGestureIdBits, id,
                        0, 0, mPointerGesture.downTime);

                dispatchedGestureIdBits.clearBit(id);
            }
        }
    }

    // Send motion events for all pointers that moved.
    if (moveNeeded) {
        dispatchMotion(when, policyFlags, mSource,
                AMOTION_EVENT_ACTION_MOVE, 0, metaState, buttonState, AMOTION_EVENT_EDGE_FLAG_NONE,
                mPointerGesture.currentGestureProperties,
                mPointerGesture.currentGestureCoords, mPointerGesture.currentGestureIdToIndex,
                dispatchedGestureIdBits, -1,
                0, 0, mPointerGesture.downTime);
    }

    // Send motion events for all pointers that went down.
    if (down) {
        BitSet32 downGestureIdBits(mPointerGesture.currentGestureIdBits.value
                & ~dispatchedGestureIdBits.value);
        while (!downGestureIdBits.isEmpty()) {
            uint32_t id = downGestureIdBits.clearFirstMarkedBit();
            dispatchedGestureIdBits.markBit(id);

            if (dispatchedGestureIdBits.count() == 1) {
                mPointerGesture.downTime = when;
            }

            dispatchMotion(when, policyFlags, mSource,
                    AMOTION_EVENT_ACTION_POINTER_DOWN, 0, metaState, buttonState, 0,
                    mPointerGesture.currentGestureProperties,
                    mPointerGesture.currentGestureCoords, mPointerGesture.currentGestureIdToIndex,
                    dispatchedGestureIdBits, id,
                    0, 0, mPointerGesture.downTime);
        }
    }

    // Send motion events for hover.
    if (mPointerGesture.currentGestureMode == PointerGesture::HOVER) {
        dispatchMotion(when, policyFlags, mSource,
                AMOTION_EVENT_ACTION_HOVER_MOVE, 0,
                metaState, buttonState, AMOTION_EVENT_EDGE_FLAG_NONE,
                mPointerGesture.currentGestureProperties,
                mPointerGesture.currentGestureCoords, mPointerGesture.currentGestureIdToIndex,
                mPointerGesture.currentGestureIdBits, -1,
                0, 0, mPointerGesture.downTime);
    } else if (dispatchedGestureIdBits.isEmpty()
            && !mPointerGesture.lastGestureIdBits.isEmpty()) {
        // Synthesize a hover move event after all pointers go up to indicate that
        // the pointer is hovering again even if the user is not currently touching
        // the touch pad.  This ensures that a view will receive a fresh hover enter
        // event after a tap.
        float x, y;
        mPointerController->getPosition(&x, &y);

        PointerProperties pointerProperties;
        pointerProperties.clear();
        pointerProperties.id = 0;
        pointerProperties.toolType = AMOTION_EVENT_TOOL_TYPE_FINGER;

        PointerCoords pointerCoords;
        pointerCoords.clear();
        pointerCoords.setAxisValue(AMOTION_EVENT_AXIS_X, x);
        pointerCoords.setAxisValue(AMOTION_EVENT_AXIS_Y, y);

        NotifyMotionArgs args(when, getDeviceId(), mSource, policyFlags,
                AMOTION_EVENT_ACTION_HOVER_MOVE, 0,
                metaState, buttonState, AMOTION_EVENT_EDGE_FLAG_NONE,
                1, &pointerProperties, &pointerCoords, 0, 0, mPointerGesture.downTime);
        getListener()->notifyMotion(&args);
    }

    // Update state.
    mPointerGesture.lastGestureMode = mPointerGesture.currentGestureMode;
    if (!down) {
        mPointerGesture.lastGestureIdBits.clear();
    } else {
        mPointerGesture.lastGestureIdBits = mPointerGesture.currentGestureIdBits;
        for (BitSet32 idBits(mPointerGesture.currentGestureIdBits); !idBits.isEmpty(); ) {
            uint32_t id = idBits.clearFirstMarkedBit();
            uint32_t index = mPointerGesture.currentGestureIdToIndex[id];
            mPointerGesture.lastGestureProperties[index].copyFrom(
                    mPointerGesture.currentGestureProperties[index]);
            mPointerGesture.lastGestureCoords[index].copyFrom(
                    mPointerGesture.currentGestureCoords[index]);
            mPointerGesture.lastGestureIdToIndex[id] = index;
        }
    }
}

void TouchInputMapper::abortPointerGestures(nsecs_t when, uint32_t policyFlags) {
    // Cancel previously dispatches pointers.
    if (!mPointerGesture.lastGestureIdBits.isEmpty()) {
        int32_t metaState = getContext()->getGlobalMetaState();
        int32_t buttonState = mCurrentButtonState;
        dispatchMotion(when, policyFlags, mSource,
                AMOTION_EVENT_ACTION_CANCEL, 0, metaState, buttonState,
                AMOTION_EVENT_EDGE_FLAG_NONE,
                mPointerGesture.lastGestureProperties,
                mPointerGesture.lastGestureCoords, mPointerGesture.lastGestureIdToIndex,
                mPointerGesture.lastGestureIdBits, -1,
                0, 0, mPointerGesture.downTime);
    }

    // Reset the current pointer gesture.
    mPointerGesture.reset();
    mPointerVelocityControl.reset();

    // Remove any current spots.
    if (mPointerController != NULL) {
        mPointerController->fade(PointerControllerInterface::TRANSITION_GRADUAL);
        mPointerController->clearSpots();
    }
}

bool TouchInputMapper::preparePointerGestures(nsecs_t when,
        bool* outCancelPreviousGesture, bool* outFinishPreviousGesture, bool isTimeout) {
    *outCancelPreviousGesture = false;
    *outFinishPreviousGesture = false;

    // Handle TAP timeout.
    if (isTimeout) {
#if DEBUG_GESTURES
        ALOGD("Gestures: Processing timeout");
#endif

        if (mPointerGesture.lastGestureMode == PointerGesture::TAP) {
            if (when <= mPointerGesture.tapUpTime + mConfig.pointerGestureTapDragInterval) {
                // The tap/drag timeout has not yet expired.
                getContext()->requestTimeoutAtTime(mPointerGesture.tapUpTime
                        + mConfig.pointerGestureTapDragInterval);
            } else {
                // The tap is finished.
#if DEBUG_GESTURES
                ALOGD("Gestures: TAP finished");
#endif
                *outFinishPreviousGesture = true;

                mPointerGesture.activeGestureId = -1;
                mPointerGesture.currentGestureMode = PointerGesture::NEUTRAL;
                mPointerGesture.currentGestureIdBits.clear();

                mPointerVelocityControl.reset();
                return true;
            }
        }

        // We did not handle this timeout.
        return false;
    }

    const uint32_t currentFingerCount = mCurrentFingerIdBits.count();
    const uint32_t lastFingerCount = mLastFingerIdBits.count();

    // Update the velocity tracker.
    {
        VelocityTracker::Position positions[MAX_POINTERS];
        uint32_t count = 0;
        for (BitSet32 idBits(mCurrentFingerIdBits); !idBits.isEmpty(); count++) {
            uint32_t id = idBits.clearFirstMarkedBit();
            const RawPointerData::Pointer& pointer = mCurrentRawPointerData.pointerForId(id);
            positions[count].x = pointer.x * mPointerXMovementScale;
            positions[count].y = pointer.y * mPointerYMovementScale;
        }
        mPointerGesture.velocityTracker.addMovement(when,
                mCurrentFingerIdBits, positions);
    }

    // Pick a new active touch id if needed.
    // Choose an arbitrary pointer that just went down, if there is one.
    // Otherwise choose an arbitrary remaining pointer.
    // This guarantees we always have an active touch id when there is at least one pointer.
    // We keep the same active touch id for as long as possible.
    bool activeTouchChanged = false;
    int32_t lastActiveTouchId = mPointerGesture.activeTouchId;
    int32_t activeTouchId = lastActiveTouchId;
    if (activeTouchId < 0) {
        if (!mCurrentFingerIdBits.isEmpty()) {
            activeTouchChanged = true;
            activeTouchId = mPointerGesture.activeTouchId =
                    mCurrentFingerIdBits.firstMarkedBit();
            mPointerGesture.firstTouchTime = when;
        }
    } else if (!mCurrentFingerIdBits.hasBit(activeTouchId)) {
        activeTouchChanged = true;
        if (!mCurrentFingerIdBits.isEmpty()) {
            activeTouchId = mPointerGesture.activeTouchId =
                    mCurrentFingerIdBits.firstMarkedBit();
        } else {
            activeTouchId = mPointerGesture.activeTouchId = -1;
        }
    }

    // Determine whether we are in quiet time.
    bool isQuietTime = false;
    if (activeTouchId < 0) {
        mPointerGesture.resetQuietTime();
    } else {
        isQuietTime = when < mPointerGesture.quietTime + mConfig.pointerGestureQuietInterval;
        if (!isQuietTime) {
            if ((mPointerGesture.lastGestureMode == PointerGesture::PRESS
                    || mPointerGesture.lastGestureMode == PointerGesture::SWIPE
                    || mPointerGesture.lastGestureMode == PointerGesture::FREEFORM)
                    && currentFingerCount < 2) {
                // Enter quiet time when exiting swipe or freeform state.
                // This is to prevent accidentally entering the hover state and flinging the
                // pointer when finishing a swipe and there is still one pointer left onscreen.
                isQuietTime = true;
            } else if (mPointerGesture.lastGestureMode == PointerGesture::BUTTON_CLICK_OR_DRAG
                    && currentFingerCount >= 2
                    && !isPointerDown(mCurrentButtonState)) {
                // Enter quiet time when releasing the button and there are still two or more
                // fingers down.  This may indicate that one finger was used to press the button
                // but it has not gone up yet.
                isQuietTime = true;
            }
            if (isQuietTime) {
                mPointerGesture.quietTime = when;
            }
        }
    }

    // Switch states based on button and pointer state.
    if (isQuietTime) {
        // Case 1: Quiet time. (QUIET)
#if DEBUG_GESTURES
        ALOGD("Gestures: QUIET for next %0.3fms", (mPointerGesture.quietTime
                + mConfig.pointerGestureQuietInterval - when) * 0.000001f);
#endif
        if (mPointerGesture.lastGestureMode != PointerGesture::QUIET) {
            *outFinishPreviousGesture = true;
        }

        mPointerGesture.activeGestureId = -1;
        mPointerGesture.currentGestureMode = PointerGesture::QUIET;
        mPointerGesture.currentGestureIdBits.clear();

        mPointerVelocityControl.reset();
    } else if (isPointerDown(mCurrentButtonState)) {
        // Case 2: Button is pressed. (BUTTON_CLICK_OR_DRAG)
        // The pointer follows the active touch point.
        // Emit DOWN, MOVE, UP events at the pointer location.
        //
        // Only the active touch matters; other fingers are ignored.  This policy helps
        // to handle the case where the user places a second finger on the touch pad
        // to apply the necessary force to depress an integrated button below the surface.
        // We don't want the second finger to be delivered to applications.
        //
        // For this to work well, we need to make sure to track the pointer that is really
        // active.  If the user first puts one finger down to click then adds another
        // finger to drag then the active pointer should switch to the finger that is
        // being dragged.
#if DEBUG_GESTURES
        ALOGD("Gestures: BUTTON_CLICK_OR_DRAG activeTouchId=%d, "
                "currentFingerCount=%d", activeTouchId, currentFingerCount);
#endif
        // Reset state when just starting.
        if (mPointerGesture.lastGestureMode != PointerGesture::BUTTON_CLICK_OR_DRAG) {
            *outFinishPreviousGesture = true;
            mPointerGesture.activeGestureId = 0;
        }

        // Switch pointers if needed.
        // Find the fastest pointer and follow it.
        if (activeTouchId >= 0 && currentFingerCount > 1) {
            int32_t bestId = -1;
            float bestSpeed = mConfig.pointerGestureDragMinSwitchSpeed;
            for (BitSet32 idBits(mCurrentFingerIdBits); !idBits.isEmpty(); ) {
                uint32_t id = idBits.clearFirstMarkedBit();
                float vx, vy;
                if (mPointerGesture.velocityTracker.getVelocity(id, &vx, &vy)) {
                    float speed = hypotf(vx, vy);
                    if (speed > bestSpeed) {
                        bestId = id;
                        bestSpeed = speed;
                    }
                }
            }
            if (bestId >= 0 && bestId != activeTouchId) {
                mPointerGesture.activeTouchId = activeTouchId = bestId;
                activeTouchChanged = true;
#if DEBUG_GESTURES
                ALOGD("Gestures: BUTTON_CLICK_OR_DRAG switched pointers, "
                        "bestId=%d, bestSpeed=%0.3f", bestId, bestSpeed);
#endif
            }
        }

        if (activeTouchId >= 0 && mLastFingerIdBits.hasBit(activeTouchId)) {
            const RawPointerData::Pointer& currentPointer =
                    mCurrentRawPointerData.pointerForId(activeTouchId);
            const RawPointerData::Pointer& lastPointer =
                    mLastRawPointerData.pointerForId(activeTouchId);
            float deltaX = (currentPointer.x - lastPointer.x) * mPointerXMovementScale;
            float deltaY = (currentPointer.y - lastPointer.y) * mPointerYMovementScale;

            rotateDelta(mSurfaceOrientation, &deltaX, &deltaY);
            mPointerVelocityControl.move(when, &deltaX, &deltaY);

            // Move the pointer using a relative motion.
            // When using spots, the click will occur at the position of the anchor
            // spot and all other spots will move there.
            mPointerController->move(deltaX, deltaY);
        } else {
            mPointerVelocityControl.reset();
        }

        float x, y;
        mPointerController->getPosition(&x, &y);

        mPointerGesture.currentGestureMode = PointerGesture::BUTTON_CLICK_OR_DRAG;
        mPointerGesture.currentGestureIdBits.clear();
        mPointerGesture.currentGestureIdBits.markBit(mPointerGesture.activeGestureId);
        mPointerGesture.currentGestureIdToIndex[mPointerGesture.activeGestureId] = 0;
        mPointerGesture.currentGestureProperties[0].clear();
        mPointerGesture.currentGestureProperties[0].id = mPointerGesture.activeGestureId;
        mPointerGesture.currentGestureProperties[0].toolType = AMOTION_EVENT_TOOL_TYPE_FINGER;
        mPointerGesture.currentGestureCoords[0].clear();
        mPointerGesture.currentGestureCoords[0].setAxisValue(AMOTION_EVENT_AXIS_X, x);
        mPointerGesture.currentGestureCoords[0].setAxisValue(AMOTION_EVENT_AXIS_Y, y);
        mPointerGesture.currentGestureCoords[0].setAxisValue(AMOTION_EVENT_AXIS_PRESSURE, 1.0f);
    } else if (currentFingerCount == 0) {
        // Case 3. No fingers down and button is not pressed. (NEUTRAL)
        if (mPointerGesture.lastGestureMode != PointerGesture::NEUTRAL) {
            *outFinishPreviousGesture = true;
        }

        // Watch for taps coming out of HOVER or TAP_DRAG mode.
        // Checking for taps after TAP_DRAG allows us to detect double-taps.
        bool tapped = false;
        if ((mPointerGesture.lastGestureMode == PointerGesture::HOVER
                || mPointerGesture.lastGestureMode == PointerGesture::TAP_DRAG)
                && lastFingerCount == 1) {
            if (when <= mPointerGesture.tapDownTime + mConfig.pointerGestureTapInterval) {
                float x, y;
                mPointerController->getPosition(&x, &y);
                if (fabs(x - mPointerGesture.tapX) <= mConfig.pointerGestureTapSlop
                        && fabs(y - mPointerGesture.tapY) <= mConfig.pointerGestureTapSlop) {
#if DEBUG_GESTURES
                    ALOGD("Gestures: TAP");
#endif

                    mPointerGesture.tapUpTime = when;
                    getContext()->requestTimeoutAtTime(when
                            + mConfig.pointerGestureTapDragInterval);

                    mPointerGesture.activeGestureId = 0;
                    mPointerGesture.currentGestureMode = PointerGesture::TAP;
                    mPointerGesture.currentGestureIdBits.clear();
                    mPointerGesture.currentGestureIdBits.markBit(
                            mPointerGesture.activeGestureId);
                    mPointerGesture.currentGestureIdToIndex[
                            mPointerGesture.activeGestureId] = 0;
                    mPointerGesture.currentGestureProperties[0].clear();
                    mPointerGesture.currentGestureProperties[0].id =
                            mPointerGesture.activeGestureId;
                    mPointerGesture.currentGestureProperties[0].toolType =
                            AMOTION_EVENT_TOOL_TYPE_FINGER;
                    mPointerGesture.currentGestureCoords[0].clear();
                    mPointerGesture.currentGestureCoords[0].setAxisValue(
                            AMOTION_EVENT_AXIS_X, mPointerGesture.tapX);
                    mPointerGesture.currentGestureCoords[0].setAxisValue(
                            AMOTION_EVENT_AXIS_Y, mPointerGesture.tapY);
                    mPointerGesture.currentGestureCoords[0].setAxisValue(
                            AMOTION_EVENT_AXIS_PRESSURE, 1.0f);

                    tapped = true;
                } else {
#if DEBUG_GESTURES
                    ALOGD("Gestures: Not a TAP, deltaX=%f, deltaY=%f",
                            x - mPointerGesture.tapX,
                            y - mPointerGesture.tapY);
#endif
                }
            } else {
#if DEBUG_GESTURES
                ALOGD("Gestures: Not a TAP, %0.3fms since down",
                        (when - mPointerGesture.tapDownTime) * 0.000001f);
#endif
            }
        }

        mPointerVelocityControl.reset();

        if (!tapped) {
#if DEBUG_GESTURES
            ALOGD("Gestures: NEUTRAL");
#endif
            mPointerGesture.activeGestureId = -1;
            mPointerGesture.currentGestureMode = PointerGesture::NEUTRAL;
            mPointerGesture.currentGestureIdBits.clear();
        }
    } else if (currentFingerCount == 1) {
        // Case 4. Exactly one finger down, button is not pressed. (HOVER or TAP_DRAG)
        // The pointer follows the active touch point.
        // When in HOVER, emit HOVER_MOVE events at the pointer location.
        // When in TAP_DRAG, emit MOVE events at the pointer location.
        ALOG_ASSERT(activeTouchId >= 0);

        mPointerGesture.currentGestureMode = PointerGesture::HOVER;
        if (mPointerGesture.lastGestureMode == PointerGesture::TAP) {
            if (when <= mPointerGesture.tapUpTime + mConfig.pointerGestureTapDragInterval) {
                float x, y;
                mPointerController->getPosition(&x, &y);
                if (fabs(x - mPointerGesture.tapX) <= mConfig.pointerGestureTapSlop
                        && fabs(y - mPointerGesture.tapY) <= mConfig.pointerGestureTapSlop) {
                    mPointerGesture.currentGestureMode = PointerGesture::TAP_DRAG;
                } else {
#if DEBUG_GESTURES
                    ALOGD("Gestures: Not a TAP_DRAG, deltaX=%f, deltaY=%f",
                            x - mPointerGesture.tapX,
                            y - mPointerGesture.tapY);
#endif
                }
            } else {
#if DEBUG_GESTURES
                ALOGD("Gestures: Not a TAP_DRAG, %0.3fms time since up",
                        (when - mPointerGesture.tapUpTime) * 0.000001f);
#endif
            }
        } else if (mPointerGesture.lastGestureMode == PointerGesture::TAP_DRAG) {
            mPointerGesture.currentGestureMode = PointerGesture::TAP_DRAG;
        }

        if (mLastFingerIdBits.hasBit(activeTouchId)) {
            const RawPointerData::Pointer& currentPointer =
                    mCurrentRawPointerData.pointerForId(activeTouchId);
            const RawPointerData::Pointer& lastPointer =
                    mLastRawPointerData.pointerForId(activeTouchId);
            float deltaX = (currentPointer.x - lastPointer.x)
                    * mPointerXMovementScale;
            float deltaY = (currentPointer.y - lastPointer.y)
                    * mPointerYMovementScale;

            rotateDelta(mSurfaceOrientation, &deltaX, &deltaY);
            mPointerVelocityControl.move(when, &deltaX, &deltaY);

            // Move the pointer using a relative motion.
            // When using spots, the hover or drag will occur at the position of the anchor spot.
            mPointerController->move(deltaX, deltaY);
        } else {
            mPointerVelocityControl.reset();
        }

        bool down;
        if (mPointerGesture.currentGestureMode == PointerGesture::TAP_DRAG) {
#if DEBUG_GESTURES
            ALOGD("Gestures: TAP_DRAG");
#endif
            down = true;
        } else {
#if DEBUG_GESTURES
            ALOGD("Gestures: HOVER");
#endif
            if (mPointerGesture.lastGestureMode != PointerGesture::HOVER) {
                *outFinishPreviousGesture = true;
            }
            mPointerGesture.activeGestureId = 0;
            down = false;
        }

        float x, y;
        mPointerController->getPosition(&x, &y);

        mPointerGesture.currentGestureIdBits.clear();
        mPointerGesture.currentGestureIdBits.markBit(mPointerGesture.activeGestureId);
        mPointerGesture.currentGestureIdToIndex[mPointerGesture.activeGestureId] = 0;
        mPointerGesture.currentGestureProperties[0].clear();
        mPointerGesture.currentGestureProperties[0].id = mPointerGesture.activeGestureId;
        mPointerGesture.currentGestureProperties[0].toolType =
                AMOTION_EVENT_TOOL_TYPE_FINGER;
        mPointerGesture.currentGestureCoords[0].clear();
        mPointerGesture.currentGestureCoords[0].setAxisValue(AMOTION_EVENT_AXIS_X, x);
        mPointerGesture.currentGestureCoords[0].setAxisValue(AMOTION_EVENT_AXIS_Y, y);
        mPointerGesture.currentGestureCoords[0].setAxisValue(AMOTION_EVENT_AXIS_PRESSURE,
                down ? 1.0f : 0.0f);

        if (lastFingerCount == 0 && currentFingerCount != 0) {
            mPointerGesture.resetTap();
            mPointerGesture.tapDownTime = when;
            mPointerGesture.tapX = x;
            mPointerGesture.tapY = y;
        }
    } else {
        // Case 5. At least two fingers down, button is not pressed. (PRESS, SWIPE or FREEFORM)
        // We need to provide feedback for each finger that goes down so we cannot wait
        // for the fingers to move before deciding what to do.
        //
        // The ambiguous case is deciding what to do when there are two fingers down but they
        // have not moved enough to determine whether they are part of a drag or part of a
        // freeform gesture, or just a press or long-press at the pointer location.
        //
        // When there are two fingers we start with the PRESS hypothesis and we generate a
        // down at the pointer location.
        //
        // When the two fingers move enough or when additional fingers are added, we make
        // a decision to transition into SWIPE or FREEFORM mode accordingly.
        ALOG_ASSERT(activeTouchId >= 0);

        bool settled = when >= mPointerGesture.firstTouchTime
                + mConfig.pointerGestureMultitouchSettleInterval;
        if (mPointerGesture.lastGestureMode != PointerGesture::PRESS
                && mPointerGesture.lastGestureMode != PointerGesture::SWIPE
                && mPointerGesture.lastGestureMode != PointerGesture::FREEFORM) {
            *outFinishPreviousGesture = true;
        } else if (!settled && currentFingerCount > lastFingerCount) {
            // Additional pointers have gone down but not yet settled.
            // Reset the gesture.
#if DEBUG_GESTURES
            ALOGD("Gestures: Resetting gesture since additional pointers went down for MULTITOUCH, "
                    "settle time remaining %0.3fms", (mPointerGesture.firstTouchTime
                            + mConfig.pointerGestureMultitouchSettleInterval - when)
                            * 0.000001f);
#endif
            *outCancelPreviousGesture = true;
        } else {
            // Continue previous gesture.
            mPointerGesture.currentGestureMode = mPointerGesture.lastGestureMode;
        }

        if (*outFinishPreviousGesture || *outCancelPreviousGesture) {
            mPointerGesture.currentGestureMode = PointerGesture::PRESS;
            mPointerGesture.activeGestureId = 0;
            mPointerGesture.referenceIdBits.clear();
            mPointerVelocityControl.reset();

            // Use the centroid and pointer location as the reference points for the gesture.
#if DEBUG_GESTURES
            ALOGD("Gestures: Using centroid as reference for MULTITOUCH, "
                    "settle time remaining %0.3fms", (mPointerGesture.firstTouchTime
                            + mConfig.pointerGestureMultitouchSettleInterval - when)
                            * 0.000001f);
#endif
            mCurrentRawPointerData.getCentroidOfTouchingPointers(
                    &mPointerGesture.referenceTouchX,
                    &mPointerGesture.referenceTouchY);
            mPointerController->getPosition(&mPointerGesture.referenceGestureX,
                    &mPointerGesture.referenceGestureY);
        }

        // Clear the reference deltas for fingers not yet included in the reference calculation.
        for (BitSet32 idBits(mCurrentFingerIdBits.value
                & ~mPointerGesture.referenceIdBits.value); !idBits.isEmpty(); ) {
            uint32_t id = idBits.clearFirstMarkedBit();
            mPointerGesture.referenceDeltas[id].dx = 0;
            mPointerGesture.referenceDeltas[id].dy = 0;
        }
        mPointerGesture.referenceIdBits = mCurrentFingerIdBits;

        // Add delta for all fingers and calculate a common movement delta.
        float commonDeltaX = 0, commonDeltaY = 0;
        BitSet32 commonIdBits(mLastFingerIdBits.value
                & mCurrentFingerIdBits.value);
        for (BitSet32 idBits(commonIdBits); !idBits.isEmpty(); ) {
            bool first = (idBits == commonIdBits);
            uint32_t id = idBits.clearFirstMarkedBit();
            const RawPointerData::Pointer& cpd = mCurrentRawPointerData.pointerForId(id);
            const RawPointerData::Pointer& lpd = mLastRawPointerData.pointerForId(id);
            PointerGesture::Delta& delta = mPointerGesture.referenceDeltas[id];
            delta.dx += cpd.x - lpd.x;
            delta.dy += cpd.y - lpd.y;

            if (first) {
                commonDeltaX = delta.dx;
                commonDeltaY = delta.dy;
            } else {
                commonDeltaX = calculateCommonVector(commonDeltaX, delta.dx);
                commonDeltaY = calculateCommonVector(commonDeltaY, delta.dy);
            }
        }

        // Consider transitions from PRESS to SWIPE or MULTITOUCH.
        if (mPointerGesture.currentGestureMode == PointerGesture::PRESS) {
            float dist[MAX_POINTER_ID + 1];
            int32_t distOverThreshold = 0;
            for (BitSet32 idBits(mPointerGesture.referenceIdBits); !idBits.isEmpty(); ) {
                uint32_t id = idBits.clearFirstMarkedBit();
                PointerGesture::Delta& delta = mPointerGesture.referenceDeltas[id];
                dist[id] = hypotf(delta.dx * mPointerXZoomScale,
                        delta.dy * mPointerYZoomScale);
                if (dist[id] > mConfig.pointerGestureMultitouchMinDistance) {
                    distOverThreshold += 1;
                }
            }

            // Only transition when at least two pointers have moved further than
            // the minimum distance threshold.
            if (distOverThreshold >= 2) {
                if (currentFingerCount > 2) {
                    // There are more than two pointers, switch to FREEFORM.
#if DEBUG_GESTURES
                    ALOGD("Gestures: PRESS transitioned to FREEFORM, number of pointers %d > 2",
                            currentFingerCount);
#endif
                    *outCancelPreviousGesture = true;
                    mPointerGesture.currentGestureMode = PointerGesture::FREEFORM;
                } else {
                    // There are exactly two pointers.
                    BitSet32 idBits(mCurrentFingerIdBits);
                    uint32_t id1 = idBits.clearFirstMarkedBit();
                    uint32_t id2 = idBits.firstMarkedBit();
                    const RawPointerData::Pointer& p1 = mCurrentRawPointerData.pointerForId(id1);
                    const RawPointerData::Pointer& p2 = mCurrentRawPointerData.pointerForId(id2);
                    float mutualDistance = distance(p1.x, p1.y, p2.x, p2.y);
                    if (mutualDistance > mPointerGestureMaxSwipeWidth) {
                        // There are two pointers but they are too far apart for a SWIPE,
                        // switch to FREEFORM.
#if DEBUG_GESTURES
                        ALOGD("Gestures: PRESS transitioned to FREEFORM, distance %0.3f > %0.3f",
                                mutualDistance, mPointerGestureMaxSwipeWidth);
#endif
                        *outCancelPreviousGesture = true;
                        mPointerGesture.currentGestureMode = PointerGesture::FREEFORM;
                    } else {
                        // There are two pointers.  Wait for both pointers to start moving
                        // before deciding whether this is a SWIPE or FREEFORM gesture.
                        float dist1 = dist[id1];
                        float dist2 = dist[id2];
                        if (dist1 >= mConfig.pointerGestureMultitouchMinDistance
                                && dist2 >= mConfig.pointerGestureMultitouchMinDistance) {
                            // Calculate the dot product of the displacement vectors.
                            // When the vectors are oriented in approximately the same direction,
                            // the angle betweeen them is near zero and the cosine of the angle
                            // approches 1.0.  Recall that dot(v1, v2) = cos(angle) * mag(v1) * mag(v2).
                            PointerGesture::Delta& delta1 = mPointerGesture.referenceDeltas[id1];
                            PointerGesture::Delta& delta2 = mPointerGesture.referenceDeltas[id2];
                            float dx1 = delta1.dx * mPointerXZoomScale;
                            float dy1 = delta1.dy * mPointerYZoomScale;
                            float dx2 = delta2.dx * mPointerXZoomScale;
                            float dy2 = delta2.dy * mPointerYZoomScale;
                            float dot = dx1 * dx2 + dy1 * dy2;
                            float cosine = dot / (dist1 * dist2); // denominator always > 0
                            if (cosine >= mConfig.pointerGestureSwipeTransitionAngleCosine) {
                                // Pointers are moving in the same direction.  Switch to SWIPE.
#if DEBUG_GESTURES
                                ALOGD("Gestures: PRESS transitioned to SWIPE, "
                                        "dist1 %0.3f >= %0.3f, dist2 %0.3f >= %0.3f, "
                                        "cosine %0.3f >= %0.3f",
                                        dist1, mConfig.pointerGestureMultitouchMinDistance,
                                        dist2, mConfig.pointerGestureMultitouchMinDistance,
                                        cosine, mConfig.pointerGestureSwipeTransitionAngleCosine);
#endif
                                mPointerGesture.currentGestureMode = PointerGesture::SWIPE;
                            } else {
                                // Pointers are moving in different directions.  Switch to FREEFORM.
#if DEBUG_GESTURES
                                ALOGD("Gestures: PRESS transitioned to FREEFORM, "
                                        "dist1 %0.3f >= %0.3f, dist2 %0.3f >= %0.3f, "
                                        "cosine %0.3f < %0.3f",
                                        dist1, mConfig.pointerGestureMultitouchMinDistance,
                                        dist2, mConfig.pointerGestureMultitouchMinDistance,
                                        cosine, mConfig.pointerGestureSwipeTransitionAngleCosine);
#endif
                                *outCancelPreviousGesture = true;
                                mPointerGesture.currentGestureMode = PointerGesture::FREEFORM;
                            }
                        }
                    }
                }
            }
        } else if (mPointerGesture.currentGestureMode == PointerGesture::SWIPE) {
            // Switch from SWIPE to FREEFORM if additional pointers go down.
            // Cancel previous gesture.
            if (currentFingerCount > 2) {
#if DEBUG_GESTURES
                ALOGD("Gestures: SWIPE transitioned to FREEFORM, number of pointers %d > 2",
                        currentFingerCount);
#endif
                *outCancelPreviousGesture = true;
                mPointerGesture.currentGestureMode = PointerGesture::FREEFORM;
            }
        }

        // Move the reference points based on the overall group motion of the fingers
        // except in PRESS mode while waiting for a transition to occur.
        if (mPointerGesture.currentGestureMode != PointerGesture::PRESS
                && (commonDeltaX || commonDeltaY)) {
            for (BitSet32 idBits(mPointerGesture.referenceIdBits); !idBits.isEmpty(); ) {
                uint32_t id = idBits.clearFirstMarkedBit();
                PointerGesture::Delta& delta = mPointerGesture.referenceDeltas[id];
                delta.dx = 0;
                delta.dy = 0;
            }

            mPointerGesture.referenceTouchX += commonDeltaX;
            mPointerGesture.referenceTouchY += commonDeltaY;

            commonDeltaX *= mPointerXMovementScale;
            commonDeltaY *= mPointerYMovementScale;

            rotateDelta(mSurfaceOrientation, &commonDeltaX, &commonDeltaY);
            mPointerVelocityControl.move(when, &commonDeltaX, &commonDeltaY);

            mPointerGesture.referenceGestureX += commonDeltaX;
            mPointerGesture.referenceGestureY += commonDeltaY;
        }

        // Report gestures.
        if (mPointerGesture.currentGestureMode == PointerGesture::PRESS
                || mPointerGesture.currentGestureMode == PointerGesture::SWIPE) {
            // PRESS or SWIPE mode.
#if DEBUG_GESTURES
            ALOGD("Gestures: PRESS or SWIPE activeTouchId=%d,"
                    "activeGestureId=%d, currentTouchPointerCount=%d",
                    activeTouchId, mPointerGesture.activeGestureId, currentFingerCount);
#endif
            ALOG_ASSERT(mPointerGesture.activeGestureId >= 0);

            mPointerGesture.currentGestureIdBits.clear();
            mPointerGesture.currentGestureIdBits.markBit(mPointerGesture.activeGestureId);
            mPointerGesture.currentGestureIdToIndex[mPointerGesture.activeGestureId] = 0;
            mPointerGesture.currentGestureProperties[0].clear();
            mPointerGesture.currentGestureProperties[0].id = mPointerGesture.activeGestureId;
            mPointerGesture.currentGestureProperties[0].toolType =
                    AMOTION_EVENT_TOOL_TYPE_FINGER;
            mPointerGesture.currentGestureCoords[0].clear();
            mPointerGesture.currentGestureCoords[0].setAxisValue(AMOTION_EVENT_AXIS_X,
                    mPointerGesture.referenceGestureX);
            mPointerGesture.currentGestureCoords[0].setAxisValue(AMOTION_EVENT_AXIS_Y,
                    mPointerGesture.referenceGestureY);
            mPointerGesture.currentGestureCoords[0].setAxisValue(AMOTION_EVENT_AXIS_PRESSURE, 1.0f);
        } else if (mPointerGesture.currentGestureMode == PointerGesture::FREEFORM) {
            // FREEFORM mode.
#if DEBUG_GESTURES
            ALOGD("Gestures: FREEFORM activeTouchId=%d,"
                    "activeGestureId=%d, currentTouchPointerCount=%d",
                    activeTouchId, mPointerGesture.activeGestureId, currentFingerCount);
#endif
            ALOG_ASSERT(mPointerGesture.activeGestureId >= 0);

            mPointerGesture.currentGestureIdBits.clear();

            BitSet32 mappedTouchIdBits;
            BitSet32 usedGestureIdBits;
            if (mPointerGesture.lastGestureMode != PointerGesture::FREEFORM) {
                // Initially, assign the active gesture id to the active touch point
                // if there is one.  No other touch id bits are mapped yet.
                if (!*outCancelPreviousGesture) {
                    mappedTouchIdBits.markBit(activeTouchId);
                    usedGestureIdBits.markBit(mPointerGesture.activeGestureId);
                    mPointerGesture.freeformTouchToGestureIdMap[activeTouchId] =
                            mPointerGesture.activeGestureId;
                } else {
                    mPointerGesture.activeGestureId = -1;
                }
            } else {
                // Otherwise, assume we mapped all touches from the previous frame.
                // Reuse all mappings that are still applicable.
                mappedTouchIdBits.value = mLastFingerIdBits.value
                        & mCurrentFingerIdBits.value;
                usedGestureIdBits = mPointerGesture.lastGestureIdBits;

                // Check whether we need to choose a new active gesture id because the
                // current went went up.
                for (BitSet32 upTouchIdBits(mLastFingerIdBits.value
                        & ~mCurrentFingerIdBits.value);
                        !upTouchIdBits.isEmpty(); ) {
                    uint32_t upTouchId = upTouchIdBits.clearFirstMarkedBit();
                    uint32_t upGestureId = mPointerGesture.freeformTouchToGestureIdMap[upTouchId];
                    if (upGestureId == uint32_t(mPointerGesture.activeGestureId)) {
                        mPointerGesture.activeGestureId = -1;
                        break;
                    }
                }
            }

#if DEBUG_GESTURES
            ALOGD("Gestures: FREEFORM follow up "
                    "mappedTouchIdBits=0x%08x, usedGestureIdBits=0x%08x, "
                    "activeGestureId=%d",
                    mappedTouchIdBits.value, usedGestureIdBits.value,
                    mPointerGesture.activeGestureId);
#endif

            BitSet32 idBits(mCurrentFingerIdBits);
            for (uint32_t i = 0; i < currentFingerCount; i++) {
                uint32_t touchId = idBits.clearFirstMarkedBit();
                uint32_t gestureId;
                if (!mappedTouchIdBits.hasBit(touchId)) {
                    gestureId = usedGestureIdBits.markFirstUnmarkedBit();
                    mPointerGesture.freeformTouchToGestureIdMap[touchId] = gestureId;
#if DEBUG_GESTURES
                    ALOGD("Gestures: FREEFORM "
                            "new mapping for touch id %d -> gesture id %d",
                            touchId, gestureId);
#endif
                } else {
                    gestureId = mPointerGesture.freeformTouchToGestureIdMap[touchId];
#if DEBUG_GESTURES
                    ALOGD("Gestures: FREEFORM "
                            "existing mapping for touch id %d -> gesture id %d",
                            touchId, gestureId);
#endif
                }
                mPointerGesture.currentGestureIdBits.markBit(gestureId);
                mPointerGesture.currentGestureIdToIndex[gestureId] = i;

                const RawPointerData::Pointer& pointer =
                        mCurrentRawPointerData.pointerForId(touchId);
                float deltaX = (pointer.x - mPointerGesture.referenceTouchX)
                        * mPointerXZoomScale;
                float deltaY = (pointer.y - mPointerGesture.referenceTouchY)
                        * mPointerYZoomScale;
                rotateDelta(mSurfaceOrientation, &deltaX, &deltaY);

                mPointerGesture.currentGestureProperties[i].clear();
                mPointerGesture.currentGestureProperties[i].id = gestureId;
                mPointerGesture.currentGestureProperties[i].toolType =
                        AMOTION_EVENT_TOOL_TYPE_FINGER;
                mPointerGesture.currentGestureCoords[i].clear();
                mPointerGesture.currentGestureCoords[i].setAxisValue(
                        AMOTION_EVENT_AXIS_X, mPointerGesture.referenceGestureX + deltaX);
                mPointerGesture.currentGestureCoords[i].setAxisValue(
                        AMOTION_EVENT_AXIS_Y, mPointerGesture.referenceGestureY + deltaY);
                mPointerGesture.currentGestureCoords[i].setAxisValue(
                        AMOTION_EVENT_AXIS_PRESSURE, 1.0f);
            }

            if (mPointerGesture.activeGestureId < 0) {
                mPointerGesture.activeGestureId =
                        mPointerGesture.currentGestureIdBits.firstMarkedBit();
#if DEBUG_GESTURES
                ALOGD("Gestures: FREEFORM new "
                        "activeGestureId=%d", mPointerGesture.activeGestureId);
#endif
            }
        }
    }

    mPointerController->setButtonState(mCurrentButtonState);

#if DEBUG_GESTURES
    ALOGD("Gestures: finishPreviousGesture=%s, cancelPreviousGesture=%s, "
            "currentGestureMode=%d, currentGestureIdBits=0x%08x, "
            "lastGestureMode=%d, lastGestureIdBits=0x%08x",
            toString(*outFinishPreviousGesture), toString(*outCancelPreviousGesture),
            mPointerGesture.currentGestureMode, mPointerGesture.currentGestureIdBits.value,
            mPointerGesture.lastGestureMode, mPointerGesture.lastGestureIdBits.value);
    for (BitSet32 idBits = mPointerGesture.currentGestureIdBits; !idBits.isEmpty(); ) {
        uint32_t id = idBits.clearFirstMarkedBit();
        uint32_t index = mPointerGesture.currentGestureIdToIndex[id];
        const PointerProperties& properties = mPointerGesture.currentGestureProperties[index];
        const PointerCoords& coords = mPointerGesture.currentGestureCoords[index];
        ALOGD("  currentGesture[%d]: index=%d, toolType=%d, "
                "x=%0.3f, y=%0.3f, pressure=%0.3f",
                id, index, properties.toolType,
                coords.getAxisValue(AMOTION_EVENT_AXIS_X),
                coords.getAxisValue(AMOTION_EVENT_AXIS_Y),
                coords.getAxisValue(AMOTION_EVENT_AXIS_PRESSURE));
    }
    for (BitSet32 idBits = mPointerGesture.lastGestureIdBits; !idBits.isEmpty(); ) {
        uint32_t id = idBits.clearFirstMarkedBit();
        uint32_t index = mPointerGesture.lastGestureIdToIndex[id];
        const PointerProperties& properties = mPointerGesture.lastGestureProperties[index];
        const PointerCoords& coords = mPointerGesture.lastGestureCoords[index];
        ALOGD("  lastGesture[%d]: index=%d, toolType=%d, "
                "x=%0.3f, y=%0.3f, pressure=%0.3f",
                id, index, properties.toolType,
                coords.getAxisValue(AMOTION_EVENT_AXIS_X),
                coords.getAxisValue(AMOTION_EVENT_AXIS_Y),
                coords.getAxisValue(AMOTION_EVENT_AXIS_PRESSURE));
    }
#endif
    return true;
}

void TouchInputMapper::dispatchPointerStylus(nsecs_t when, uint32_t policyFlags) {
    mPointerSimple.currentCoords.clear();
    mPointerSimple.currentProperties.clear();

    bool down, hovering;
    if (!mCurrentStylusIdBits.isEmpty()) {
        uint32_t id = mCurrentStylusIdBits.firstMarkedBit();
        uint32_t index = mCurrentCookedPointerData.idToIndex[id];
        float x = mCurrentCookedPointerData.pointerCoords[index].getX();
        float y = mCurrentCookedPointerData.pointerCoords[index].getY();
        mPointerController->setPosition(x, y);

        hovering = mCurrentCookedPointerData.hoveringIdBits.hasBit(id);
        down = !hovering;

        mPointerController->getPosition(&x, &y);
        mPointerSimple.currentCoords.copyFrom(mCurrentCookedPointerData.pointerCoords[index]);
        mPointerSimple.currentCoords.setAxisValue(AMOTION_EVENT_AXIS_X, x);
        mPointerSimple.currentCoords.setAxisValue(AMOTION_EVENT_AXIS_Y, y);
        mPointerSimple.currentProperties.id = 0;
        mPointerSimple.currentProperties.toolType =
                mCurrentCookedPointerData.pointerProperties[index].toolType;
    } else {
        down = false;
        hovering = false;
    }

    dispatchPointerSimple(when, policyFlags, down, hovering);
}

void TouchInputMapper::abortPointerStylus(nsecs_t when, uint32_t policyFlags) {
    abortPointerSimple(when, policyFlags);
}

void TouchInputMapper::dispatchPointerMouse(nsecs_t when, uint32_t policyFlags) {
    mPointerSimple.currentCoords.clear();
    mPointerSimple.currentProperties.clear();

    bool down, hovering;
    if (!mCurrentMouseIdBits.isEmpty()) {
        uint32_t id = mCurrentMouseIdBits.firstMarkedBit();
        uint32_t currentIndex = mCurrentRawPointerData.idToIndex[id];
        if (mLastMouseIdBits.hasBit(id)) {
            uint32_t lastIndex = mCurrentRawPointerData.idToIndex[id];
            float deltaX = (mCurrentRawPointerData.pointers[currentIndex].x
                    - mLastRawPointerData.pointers[lastIndex].x)
                    * mPointerXMovementScale;
            float deltaY = (mCurrentRawPointerData.pointers[currentIndex].y
                    - mLastRawPointerData.pointers[lastIndex].y)
                    * mPointerYMovementScale;

            rotateDelta(mSurfaceOrientation, &deltaX, &deltaY);
            mPointerVelocityControl.move(when, &deltaX, &deltaY);

            mPointerController->move(deltaX, deltaY);
        } else {
            mPointerVelocityControl.reset();
        }

        down = isPointerDown(mCurrentButtonState);
        hovering = !down;

        float x, y;
        mPointerController->getPosition(&x, &y);
        mPointerSimple.currentCoords.copyFrom(
                mCurrentCookedPointerData.pointerCoords[currentIndex]);
        mPointerSimple.currentCoords.setAxisValue(AMOTION_EVENT_AXIS_X, x);
        mPointerSimple.currentCoords.setAxisValue(AMOTION_EVENT_AXIS_Y, y);
        mPointerSimple.currentCoords.setAxisValue(AMOTION_EVENT_AXIS_PRESSURE,
                hovering ? 0.0f : 1.0f);
        mPointerSimple.currentProperties.id = 0;
        mPointerSimple.currentProperties.toolType =
                mCurrentCookedPointerData.pointerProperties[currentIndex].toolType;
    } else {
        mPointerVelocityControl.reset();

        down = false;
        hovering = false;
    }

    dispatchPointerSimple(when, policyFlags, down, hovering);
}

void TouchInputMapper::abortPointerMouse(nsecs_t when, uint32_t policyFlags) {
    abortPointerSimple(when, policyFlags);

    mPointerVelocityControl.reset();
}

void TouchInputMapper::dispatchPointerSimple(nsecs_t when, uint32_t policyFlags,
        bool down, bool hovering) {
    int32_t metaState = getContext()->getGlobalMetaState();

    if (mPointerController != NULL) {
        if (down || hovering) {
            mPointerController->setPresentation(PointerControllerInterface::PRESENTATION_POINTER);
            mPointerController->clearSpots();
            mPointerController->setButtonState(mCurrentButtonState);
            mPointerController->unfade(PointerControllerInterface::TRANSITION_IMMEDIATE);
        } else if (!down && !hovering && (mPointerSimple.down || mPointerSimple.hovering)) {
            mPointerController->fade(PointerControllerInterface::TRANSITION_GRADUAL);
        }
    }

    if (mPointerSimple.down && !down) {
        mPointerSimple.down = false;

        // Send up.
        NotifyMotionArgs args(when, getDeviceId(), mSource, policyFlags,
                 AMOTION_EVENT_ACTION_UP, 0, metaState, mLastButtonState, 0,
                 1, &mPointerSimple.lastProperties, &mPointerSimple.lastCoords,
                 mOrientedXPrecision, mOrientedYPrecision,
                 mPointerSimple.downTime);
        getListener()->notifyMotion(&args);
    }

    if (mPointerSimple.hovering && !hovering) {
        mPointerSimple.hovering = false;

        // Send hover exit.
        NotifyMotionArgs args(when, getDeviceId(), mSource, policyFlags,
                AMOTION_EVENT_ACTION_HOVER_EXIT, 0, metaState, mLastButtonState, 0,
                1, &mPointerSimple.lastProperties, &mPointerSimple.lastCoords,
                mOrientedXPrecision, mOrientedYPrecision,
                mPointerSimple.downTime);
        getListener()->notifyMotion(&args);
    }

    if (down) {
        if (!mPointerSimple.down) {
            mPointerSimple.down = true;
            mPointerSimple.downTime = when;

            // Send down.
            NotifyMotionArgs args(when, getDeviceId(), mSource, policyFlags,
                    AMOTION_EVENT_ACTION_DOWN, 0, metaState, mCurrentButtonState, 0,
                    1, &mPointerSimple.currentProperties, &mPointerSimple.currentCoords,
                    mOrientedXPrecision, mOrientedYPrecision,
                    mPointerSimple.downTime);
            getListener()->notifyMotion(&args);
        }

        // Send move.
        NotifyMotionArgs args(when, getDeviceId(), mSource, policyFlags,
                AMOTION_EVENT_ACTION_MOVE, 0, metaState, mCurrentButtonState, 0,
                1, &mPointerSimple.currentProperties, &mPointerSimple.currentCoords,
                mOrientedXPrecision, mOrientedYPrecision,
                mPointerSimple.downTime);
        getListener()->notifyMotion(&args);
    }

    if (hovering) {
        if (!mPointerSimple.hovering) {
            mPointerSimple.hovering = true;

            // Send hover enter.
            NotifyMotionArgs args(when, getDeviceId(), mSource, policyFlags,
                    AMOTION_EVENT_ACTION_HOVER_ENTER, 0, metaState, mCurrentButtonState, 0,
                    1, &mPointerSimple.currentProperties, &mPointerSimple.currentCoords,
                    mOrientedXPrecision, mOrientedYPrecision,
                    mPointerSimple.downTime);
            getListener()->notifyMotion(&args);
        }

        // Send hover move.
        NotifyMotionArgs args(when, getDeviceId(), mSource, policyFlags,
                AMOTION_EVENT_ACTION_HOVER_MOVE, 0, metaState, mCurrentButtonState, 0,
                1, &mPointerSimple.currentProperties, &mPointerSimple.currentCoords,
                mOrientedXPrecision, mOrientedYPrecision,
                mPointerSimple.downTime);
        getListener()->notifyMotion(&args);
    }

    if (mCurrentRawVScroll || mCurrentRawHScroll) {
        float vscroll = mCurrentRawVScroll;
        float hscroll = mCurrentRawHScroll;
        mWheelYVelocityControl.move(when, NULL, &vscroll);
        mWheelXVelocityControl.move(when, &hscroll, NULL);

        // Send scroll.
        PointerCoords pointerCoords;
        pointerCoords.copyFrom(mPointerSimple.currentCoords);
        pointerCoords.setAxisValue(AMOTION_EVENT_AXIS_VSCROLL, vscroll);
        pointerCoords.setAxisValue(AMOTION_EVENT_AXIS_HSCROLL, hscroll);

        NotifyMotionArgs args(when, getDeviceId(), mSource, policyFlags,
                AMOTION_EVENT_ACTION_SCROLL, 0, metaState, mCurrentButtonState, 0,
                1, &mPointerSimple.currentProperties, &pointerCoords,
                mOrientedXPrecision, mOrientedYPrecision,
                mPointerSimple.downTime);
        getListener()->notifyMotion(&args);
    }

    // Save state.
    if (down || hovering) {
        mPointerSimple.lastCoords.copyFrom(mPointerSimple.currentCoords);
        mPointerSimple.lastProperties.copyFrom(mPointerSimple.currentProperties);
    } else {
        mPointerSimple.reset();
    }
}

void TouchInputMapper::abortPointerSimple(nsecs_t when, uint32_t policyFlags) {
    mPointerSimple.currentCoords.clear();
    mPointerSimple.currentProperties.clear();

    dispatchPointerSimple(when, policyFlags, false, false);
}

void TouchInputMapper::dispatchMotion(nsecs_t when, uint32_t policyFlags, uint32_t source,
        int32_t action, int32_t flags, int32_t metaState, int32_t buttonState, int32_t edgeFlags,
        const PointerProperties* properties, const PointerCoords* coords,
        const uint32_t* idToIndex, BitSet32 idBits,
        int32_t changedId, float xPrecision, float yPrecision, nsecs_t downTime) {
    PointerCoords pointerCoords[MAX_POINTERS];
    PointerProperties pointerProperties[MAX_POINTERS];
    uint32_t pointerCount = 0;
    while (!idBits.isEmpty()) {
        uint32_t id = idBits.clearFirstMarkedBit();
        uint32_t index = idToIndex[id];
        pointerProperties[pointerCount].copyFrom(properties[index]);
        pointerCoords[pointerCount].copyFrom(coords[index]);

        if (changedId >= 0 && id == uint32_t(changedId)) {
            action |= pointerCount << AMOTION_EVENT_ACTION_POINTER_INDEX_SHIFT;
        }

        pointerCount += 1;
    }

    ALOG_ASSERT(pointerCount != 0);

    if (changedId >= 0 && pointerCount == 1) {
        // Replace initial down and final up action.
        // We can compare the action without masking off the changed pointer index
        // because we know the index is 0.
        if (action == AMOTION_EVENT_ACTION_POINTER_DOWN) {
            action = AMOTION_EVENT_ACTION_DOWN;
        } else if (action == AMOTION_EVENT_ACTION_POINTER_UP) {
            action = AMOTION_EVENT_ACTION_UP;
        } else {
            // Can't happen.
            ALOG_ASSERT(false);
        }
    }

    NotifyMotionArgs args(when, getDeviceId(), source, policyFlags,
            action, flags, metaState, buttonState, edgeFlags,
            pointerCount, pointerProperties, pointerCoords, xPrecision, yPrecision, downTime);
    getListener()->notifyMotion(&args);
}

bool TouchInputMapper::updateMovedPointers(const PointerProperties* inProperties,
        const PointerCoords* inCoords, const uint32_t* inIdToIndex,
        PointerProperties* outProperties, PointerCoords* outCoords, const uint32_t* outIdToIndex,
        BitSet32 idBits) const {
    bool changed = false;
    while (!idBits.isEmpty()) {
        uint32_t id = idBits.clearFirstMarkedBit();
        uint32_t inIndex = inIdToIndex[id];
        uint32_t outIndex = outIdToIndex[id];

        const PointerProperties& curInProperties = inProperties[inIndex];
        const PointerCoords& curInCoords = inCoords[inIndex];
        PointerProperties& curOutProperties = outProperties[outIndex];
        PointerCoords& curOutCoords = outCoords[outIndex];

        if (curInProperties != curOutProperties) {
            curOutProperties.copyFrom(curInProperties);
            changed = true;
        }

        if (curInCoords != curOutCoords) {
            curOutCoords.copyFrom(curInCoords);
            changed = true;
        }
    }
    return changed;
}

void TouchInputMapper::fadePointer() {
    if (mPointerController != NULL) {
        mPointerController->fade(PointerControllerInterface::TRANSITION_GRADUAL);
    }
}

bool TouchInputMapper::isPointInsideSurface(int32_t x, int32_t y) {
    return x >= mRawPointerAxes.x.minValue && x <= mRawPointerAxes.x.maxValue
            && y >= mRawPointerAxes.y.minValue && y <= mRawPointerAxes.y.maxValue;
}

const TouchInputMapper::VirtualKey* TouchInputMapper::findVirtualKeyHit(
        int32_t x, int32_t y) {
    size_t numVirtualKeys = mVirtualKeys.size();
    for (size_t i = 0; i < numVirtualKeys; i++) {
        const VirtualKey& virtualKey = mVirtualKeys[i];

#if DEBUG_VIRTUAL_KEYS
        ALOGD("VirtualKeys: Hit test (%d, %d): keyCode=%d, scanCode=%d, "
                "left=%d, top=%d, right=%d, bottom=%d",
                x, y,
                virtualKey.keyCode, virtualKey.scanCode,
                virtualKey.hitLeft, virtualKey.hitTop,
                virtualKey.hitRight, virtualKey.hitBottom);
#endif

        if (virtualKey.isHit(x, y)) {
            return & virtualKey;
        }
    }

    return NULL;
}

void TouchInputMapper::assignPointerIds() {
    uint32_t currentPointerCount = mCurrentRawPointerData.pointerCount;
    uint32_t lastPointerCount = mLastRawPointerData.pointerCount;

    mCurrentRawPointerData.clearIdBits();

    if (currentPointerCount == 0) {
        // No pointers to assign.
        return;
    }

    if (lastPointerCount == 0) {
        // All pointers are new.
        for (uint32_t i = 0; i < currentPointerCount; i++) {
            uint32_t id = i;
            mCurrentRawPointerData.pointers[i].id = id;
            mCurrentRawPointerData.idToIndex[id] = i;
            mCurrentRawPointerData.markIdBit(id, mCurrentRawPointerData.isHovering(i));
        }
        return;
    }

    if (currentPointerCount == 1 && lastPointerCount == 1
            && mCurrentRawPointerData.pointers[0].toolType
                    == mLastRawPointerData.pointers[0].toolType) {
        // Only one pointer and no change in count so it must have the same id as before.
        uint32_t id = mLastRawPointerData.pointers[0].id;
        mCurrentRawPointerData.pointers[0].id = id;
        mCurrentRawPointerData.idToIndex[id] = 0;
        mCurrentRawPointerData.markIdBit(id, mCurrentRawPointerData.isHovering(0));
        return;
    }

    // General case.
    // We build a heap of squared euclidean distances between current and last pointers
    // associated with the current and last pointer indices.  Then, we find the best
    // match (by distance) for each current pointer.
    // The pointers must have the same tool type but it is possible for them to
    // transition from hovering to touching or vice-versa while retaining the same id.
    PointerDistanceHeapElement heap[MAX_POINTERS * MAX_POINTERS];

    uint32_t heapSize = 0;
    for (uint32_t currentPointerIndex = 0; currentPointerIndex < currentPointerCount;
            currentPointerIndex++) {
        for (uint32_t lastPointerIndex = 0; lastPointerIndex < lastPointerCount;
                lastPointerIndex++) {
            const RawPointerData::Pointer& currentPointer =
                    mCurrentRawPointerData.pointers[currentPointerIndex];
            const RawPointerData::Pointer& lastPointer =
                    mLastRawPointerData.pointers[lastPointerIndex];
            if (currentPointer.toolType == lastPointer.toolType) {
                int64_t deltaX = currentPointer.x - lastPointer.x;
                int64_t deltaY = currentPointer.y - lastPointer.y;

                uint64_t distance = uint64_t(deltaX * deltaX + deltaY * deltaY);

                // Insert new element into the heap (sift up).
                heap[heapSize].currentPointerIndex = currentPointerIndex;
                heap[heapSize].lastPointerIndex = lastPointerIndex;
                heap[heapSize].distance = distance;
                heapSize += 1;
            }
        }
    }

    // Heapify
    for (uint32_t startIndex = heapSize / 2; startIndex != 0; ) {
        startIndex -= 1;
        for (uint32_t parentIndex = startIndex; ;) {
            uint32_t childIndex = parentIndex * 2 + 1;
            if (childIndex >= heapSize) {
                break;
            }

            if (childIndex + 1 < heapSize
                    && heap[childIndex + 1].distance < heap[childIndex].distance) {
                childIndex += 1;
            }

            if (heap[parentIndex].distance <= heap[childIndex].distance) {
                break;
            }

            swap(heap[parentIndex], heap[childIndex]);
            parentIndex = childIndex;
        }
    }

#if DEBUG_POINTER_ASSIGNMENT
    ALOGD("assignPointerIds - initial distance min-heap: size=%d", heapSize);
    for (size_t i = 0; i < heapSize; i++) {
        ALOGD("  heap[%d]: cur=%d, last=%d, distance=%lld",
                i, heap[i].currentPointerIndex, heap[i].lastPointerIndex,
                heap[i].distance);
    }
#endif

    // Pull matches out by increasing order of distance.
    // To avoid reassigning pointers that have already been matched, the loop keeps track
    // of which last and current pointers have been matched using the matchedXXXBits variables.
    // It also tracks the used pointer id bits.
    BitSet32 matchedLastBits(0);
    BitSet32 matchedCurrentBits(0);
    BitSet32 usedIdBits(0);
    bool first = true;
    for (uint32_t i = min(currentPointerCount, lastPointerCount); heapSize > 0 && i > 0; i--) {
        while (heapSize > 0) {
            if (first) {
                // The first time through the loop, we just consume the root element of
                // the heap (the one with smallest distance).
                first = false;
            } else {
                // Previous iterations consumed the root element of the heap.
                // Pop root element off of the heap (sift down).
                heap[0] = heap[heapSize];
                for (uint32_t parentIndex = 0; ;) {
                    uint32_t childIndex = parentIndex * 2 + 1;
                    if (childIndex >= heapSize) {
                        break;
                    }

                    if (childIndex + 1 < heapSize
                            && heap[childIndex + 1].distance < heap[childIndex].distance) {
                        childIndex += 1;
                    }

                    if (heap[parentIndex].distance <= heap[childIndex].distance) {
                        break;
                    }

                    swap(heap[parentIndex], heap[childIndex]);
                    parentIndex = childIndex;
                }

#if DEBUG_POINTER_ASSIGNMENT
                ALOGD("assignPointerIds - reduced distance min-heap: size=%d", heapSize);
                for (size_t i = 0; i < heapSize; i++) {
                    ALOGD("  heap[%d]: cur=%d, last=%d, distance=%lld",
                            i, heap[i].currentPointerIndex, heap[i].lastPointerIndex,
                            heap[i].distance);
                }
#endif
            }

            heapSize -= 1;

            uint32_t currentPointerIndex = heap[0].currentPointerIndex;
            if (matchedCurrentBits.hasBit(currentPointerIndex)) continue; // already matched

            uint32_t lastPointerIndex = heap[0].lastPointerIndex;
            if (matchedLastBits.hasBit(lastPointerIndex)) continue; // already matched

            matchedCurrentBits.markBit(currentPointerIndex);
            matchedLastBits.markBit(lastPointerIndex);

            uint32_t id = mLastRawPointerData.pointers[lastPointerIndex].id;
            mCurrentRawPointerData.pointers[currentPointerIndex].id = id;
            mCurrentRawPointerData.idToIndex[id] = currentPointerIndex;
            mCurrentRawPointerData.markIdBit(id,
                    mCurrentRawPointerData.isHovering(currentPointerIndex));
            usedIdBits.markBit(id);

#if DEBUG_POINTER_ASSIGNMENT
            ALOGD("assignPointerIds - matched: cur=%d, last=%d, id=%d, distance=%lld",
                    lastPointerIndex, currentPointerIndex, id, heap[0].distance);
#endif
            break;
        }
    }

    // Assign fresh ids to pointers that were not matched in the process.
    for (uint32_t i = currentPointerCount - matchedCurrentBits.count(); i != 0; i--) {
        uint32_t currentPointerIndex = matchedCurrentBits.markFirstUnmarkedBit();
        uint32_t id = usedIdBits.markFirstUnmarkedBit();

        mCurrentRawPointerData.pointers[currentPointerIndex].id = id;
        mCurrentRawPointerData.idToIndex[id] = currentPointerIndex;
        mCurrentRawPointerData.markIdBit(id,
                mCurrentRawPointerData.isHovering(currentPointerIndex));

#if DEBUG_POINTER_ASSIGNMENT
        ALOGD("assignPointerIds - assigned: cur=%d, id=%d",
                currentPointerIndex, id);
#endif
    }
}

int32_t TouchInputMapper::getKeyCodeState(uint32_t sourceMask, int32_t keyCode) {
    if (mCurrentVirtualKey.down && mCurrentVirtualKey.keyCode == keyCode) {
        return AKEY_STATE_VIRTUAL;
    }

    size_t numVirtualKeys = mVirtualKeys.size();
    for (size_t i = 0; i < numVirtualKeys; i++) {
        const VirtualKey& virtualKey = mVirtualKeys[i];
        if (virtualKey.keyCode == keyCode) {
            return AKEY_STATE_UP;
        }
    }

    return AKEY_STATE_UNKNOWN;
}

int32_t TouchInputMapper::getScanCodeState(uint32_t sourceMask, int32_t scanCode) {
    if (mCurrentVirtualKey.down && mCurrentVirtualKey.scanCode == scanCode) {
        return AKEY_STATE_VIRTUAL;
    }

    size_t numVirtualKeys = mVirtualKeys.size();
    for (size_t i = 0; i < numVirtualKeys; i++) {
        const VirtualKey& virtualKey = mVirtualKeys[i];
        if (virtualKey.scanCode == scanCode) {
            return AKEY_STATE_UP;
        }
    }

    return AKEY_STATE_UNKNOWN;
}

bool TouchInputMapper::markSupportedKeyCodes(uint32_t sourceMask, size_t numCodes,
        const int32_t* keyCodes, uint8_t* outFlags) {
    size_t numVirtualKeys = mVirtualKeys.size();
    for (size_t i = 0; i < numVirtualKeys; i++) {
        const VirtualKey& virtualKey = mVirtualKeys[i];

        for (size_t i = 0; i < numCodes; i++) {
            if (virtualKey.keyCode == keyCodes[i]) {
                outFlags[i] = 1;
            }
        }
    }

    return true;
}


// --- SingleTouchInputMapper ---

SingleTouchInputMapper::SingleTouchInputMapper(InputDevice* device) :
        TouchInputMapper(device) {
}

SingleTouchInputMapper::~SingleTouchInputMapper() {
}

void SingleTouchInputMapper::reset(nsecs_t when) {
    mSingleTouchMotionAccumulator.reset(getDevice());

    TouchInputMapper::reset(when);
}

void SingleTouchInputMapper::process(const RawEvent* rawEvent) {
    TouchInputMapper::process(rawEvent);

    mSingleTouchMotionAccumulator.process(rawEvent);
}

void SingleTouchInputMapper::syncTouch(nsecs_t when, bool* outHavePointerIds) {
    if (mTouchButtonAccumulator.isToolActive()) {
        mCurrentRawPointerData.pointerCount = 1;
        mCurrentRawPointerData.idToIndex[0] = 0;

        bool isHovering = mTouchButtonAccumulator.getToolType() != AMOTION_EVENT_TOOL_TYPE_MOUSE
                && (mTouchButtonAccumulator.isHovering()
                        || (mRawPointerAxes.pressure.valid
                                && mSingleTouchMotionAccumulator.getAbsolutePressure() <= 0));
        mCurrentRawPointerData.markIdBit(0, isHovering);

        RawPointerData::Pointer& outPointer = mCurrentRawPointerData.pointers[0];
        outPointer.id = 0;
        outPointer.x = mSingleTouchMotionAccumulator.getAbsoluteX();
        outPointer.y = mSingleTouchMotionAccumulator.getAbsoluteY();
        outPointer.pressure = mSingleTouchMotionAccumulator.getAbsolutePressure();
        outPointer.touchMajor = 0;
        outPointer.touchMinor = 0;
        outPointer.toolMajor = mSingleTouchMotionAccumulator.getAbsoluteToolWidth();
        outPointer.toolMinor = mSingleTouchMotionAccumulator.getAbsoluteToolWidth();
        outPointer.orientation = 0;
        outPointer.distance = mSingleTouchMotionAccumulator.getAbsoluteDistance();
        outPointer.tiltX = mSingleTouchMotionAccumulator.getAbsoluteTiltX();
        outPointer.tiltY = mSingleTouchMotionAccumulator.getAbsoluteTiltY();
        outPointer.toolType = mTouchButtonAccumulator.getToolType();
        if (outPointer.toolType == AMOTION_EVENT_TOOL_TYPE_UNKNOWN) {
            outPointer.toolType = AMOTION_EVENT_TOOL_TYPE_FINGER;
        }
        outPointer.isHovering = isHovering;
    }
}

void SingleTouchInputMapper::configureRawPointerAxes() {
    TouchInputMapper::configureRawPointerAxes();

    getAbsoluteAxisInfo(ABS_X, &mRawPointerAxes.x);
    getAbsoluteAxisInfo(ABS_Y, &mRawPointerAxes.y);
    getAbsoluteAxisInfo(ABS_PRESSURE, &mRawPointerAxes.pressure);
    getAbsoluteAxisInfo(ABS_TOOL_WIDTH, &mRawPointerAxes.toolMajor);
    getAbsoluteAxisInfo(ABS_DISTANCE, &mRawPointerAxes.distance);
    getAbsoluteAxisInfo(ABS_TILT_X, &mRawPointerAxes.tiltX);
    getAbsoluteAxisInfo(ABS_TILT_Y, &mRawPointerAxes.tiltY);
}


// --- MultiTouchInputMapper ---

MultiTouchInputMapper::MultiTouchInputMapper(InputDevice* device) :
        TouchInputMapper(device) {
}

MultiTouchInputMapper::~MultiTouchInputMapper() {
}

void MultiTouchInputMapper::reset(nsecs_t when) {
    mMultiTouchMotionAccumulator.reset(getDevice());

    mPointerIdBits.clear();

    TouchInputMapper::reset(when);
}

void MultiTouchInputMapper::process(const RawEvent* rawEvent) {
    TouchInputMapper::process(rawEvent);

    mMultiTouchMotionAccumulator.process(rawEvent);
}

void MultiTouchInputMapper::syncTouch(nsecs_t when, bool* outHavePointerIds) {
    size_t inCount = mMultiTouchMotionAccumulator.getSlotCount();
    size_t outCount = 0;
    BitSet32 newPointerIdBits;

    for (size_t inIndex = 0; inIndex < inCount; inIndex++) {
        const MultiTouchMotionAccumulator::Slot* inSlot =
                mMultiTouchMotionAccumulator.getSlot(inIndex);
        if (!inSlot->isInUse()) {
            continue;
        }

        if (outCount >= MAX_POINTERS) {
#if DEBUG_POINTERS
            ALOGD("MultiTouch device %s emitted more than maximum of %d pointers; "
                    "ignoring the rest.",
                    getDeviceName().string(), MAX_POINTERS);
#endif
            break; // too many fingers!
        }

        RawPointerData::Pointer& outPointer = mCurrentRawPointerData.pointers[outCount];
        outPointer.x = inSlot->getX();
        outPointer.y = inSlot->getY();
        outPointer.pressure = inSlot->getPressure();
        outPointer.touchMajor = inSlot->getTouchMajor();
        outPointer.touchMinor = inSlot->getTouchMinor();
        outPointer.toolMajor = inSlot->getToolMajor();
        outPointer.toolMinor = inSlot->getToolMinor();
        outPointer.orientation = inSlot->getOrientation();
        outPointer.distance = inSlot->getDistance();
        outPointer.tiltX = 0;
        outPointer.tiltY = 0;

        outPointer.toolType = inSlot->getToolType();
        if (outPointer.toolType == AMOTION_EVENT_TOOL_TYPE_UNKNOWN) {
            outPointer.toolType = mTouchButtonAccumulator.getToolType();
            if (outPointer.toolType == AMOTION_EVENT_TOOL_TYPE_UNKNOWN) {
                outPointer.toolType = AMOTION_EVENT_TOOL_TYPE_FINGER;
            }
        }

        bool isHovering = mTouchButtonAccumulator.getToolType() != AMOTION_EVENT_TOOL_TYPE_MOUSE
                && (mTouchButtonAccumulator.isHovering()
                        || (mRawPointerAxes.pressure.valid && inSlot->getPressure() <= 0));
        outPointer.isHovering = isHovering;

        // Assign pointer id using tracking id if available.
        if (*outHavePointerIds) {
            int32_t trackingId = inSlot->getTrackingId();
            int32_t id = -1;
            if (trackingId >= 0) {
                for (BitSet32 idBits(mPointerIdBits); !idBits.isEmpty(); ) {
                    uint32_t n = idBits.clearFirstMarkedBit();
                    if (mPointerTrackingIdMap[n] == trackingId) {
                        id = n;
                    }
                }

                if (id < 0 && !mPointerIdBits.isFull()) {
                    id = mPointerIdBits.markFirstUnmarkedBit();
                    mPointerTrackingIdMap[id] = trackingId;
                }
            }
            if (id < 0) {
                *outHavePointerIds = false;
                mCurrentRawPointerData.clearIdBits();
                newPointerIdBits.clear();
            } else {
                outPointer.id = id;
                mCurrentRawPointerData.idToIndex[id] = outCount;
                mCurrentRawPointerData.markIdBit(id, isHovering);
                newPointerIdBits.markBit(id);
            }
        }

        outCount += 1;
    }

    mCurrentRawPointerData.pointerCount = outCount;
    mPointerIdBits = newPointerIdBits;

    mMultiTouchMotionAccumulator.finishSync();
}

void MultiTouchInputMapper::configureRawPointerAxes() {
    TouchInputMapper::configureRawPointerAxes();

    getAbsoluteAxisInfo(ABS_MT_POSITION_X, &mRawPointerAxes.x);
    getAbsoluteAxisInfo(ABS_MT_POSITION_Y, &mRawPointerAxes.y);
    getAbsoluteAxisInfo(ABS_MT_TOUCH_MAJOR, &mRawPointerAxes.touchMajor);
    getAbsoluteAxisInfo(ABS_MT_TOUCH_MINOR, &mRawPointerAxes.touchMinor);
    getAbsoluteAxisInfo(ABS_MT_WIDTH_MAJOR, &mRawPointerAxes.toolMajor);
    getAbsoluteAxisInfo(ABS_MT_WIDTH_MINOR, &mRawPointerAxes.toolMinor);
    getAbsoluteAxisInfo(ABS_MT_ORIENTATION, &mRawPointerAxes.orientation);
    getAbsoluteAxisInfo(ABS_MT_PRESSURE, &mRawPointerAxes.pressure);
    getAbsoluteAxisInfo(ABS_MT_DISTANCE, &mRawPointerAxes.distance);
    getAbsoluteAxisInfo(ABS_MT_TRACKING_ID, &mRawPointerAxes.trackingId);
    getAbsoluteAxisInfo(ABS_MT_SLOT, &mRawPointerAxes.slot);

    if (mRawPointerAxes.trackingId.valid
            && mRawPointerAxes.slot.valid
            && mRawPointerAxes.slot.minValue == 0 && mRawPointerAxes.slot.maxValue > 0) {
        size_t slotCount = mRawPointerAxes.slot.maxValue + 1;
        if (slotCount > MAX_SLOTS) {
            ALOGW("MultiTouch Device %s reported %d slots but the framework "
                    "only supports a maximum of %d slots at this time.",
                    getDeviceName().string(), slotCount, MAX_SLOTS);
            slotCount = MAX_SLOTS;
        }
        mMultiTouchMotionAccumulator.configure(slotCount, true /*usingSlotsProtocol*/);
    } else {
        mMultiTouchMotionAccumulator.configure(MAX_POINTERS, false /*usingSlotsProtocol*/);
    }
}


// --- JoystickInputMapper ---

JoystickInputMapper::JoystickInputMapper(InputDevice* device) :
        InputMapper(device) {
}

JoystickInputMapper::~JoystickInputMapper() {
}

uint32_t JoystickInputMapper::getSources() {
    return AINPUT_SOURCE_JOYSTICK;
}

void JoystickInputMapper::populateDeviceInfo(InputDeviceInfo* info) {
    InputMapper::populateDeviceInfo(info);

    for (size_t i = 0; i < mAxes.size(); i++) {
        const Axis& axis = mAxes.valueAt(i);
        info->addMotionRange(axis.axisInfo.axis, AINPUT_SOURCE_JOYSTICK,
                axis.min, axis.max, axis.flat, axis.fuzz);
        if (axis.axisInfo.mode == AxisInfo::MODE_SPLIT) {
            info->addMotionRange(axis.axisInfo.highAxis, AINPUT_SOURCE_JOYSTICK,
                    axis.min, axis.max, axis.flat, axis.fuzz);
        }
    }
}

void JoystickInputMapper::dump(String8& dump) {
    dump.append(INDENT2 "Joystick Input Mapper:\n");

    dump.append(INDENT3 "Axes:\n");
    size_t numAxes = mAxes.size();
    for (size_t i = 0; i < numAxes; i++) {
        const Axis& axis = mAxes.valueAt(i);
        const char* label = getAxisLabel(axis.axisInfo.axis);
        if (label) {
            dump.appendFormat(INDENT4 "%s", label);
        } else {
            dump.appendFormat(INDENT4 "%d", axis.axisInfo.axis);
        }
        if (axis.axisInfo.mode == AxisInfo::MODE_SPLIT) {
            label = getAxisLabel(axis.axisInfo.highAxis);
            if (label) {
                dump.appendFormat(" / %s (split at %d)", label, axis.axisInfo.splitValue);
            } else {
                dump.appendFormat(" / %d (split at %d)", axis.axisInfo.highAxis,
                        axis.axisInfo.splitValue);
            }
        } else if (axis.axisInfo.mode == AxisInfo::MODE_INVERT) {
            dump.append(" (invert)");
        }

        dump.appendFormat(": min=%0.5f, max=%0.5f, flat=%0.5f, fuzz=%0.5f\n",
                axis.min, axis.max, axis.flat, axis.fuzz);
        dump.appendFormat(INDENT4 "  scale=%0.5f, offset=%0.5f, "
                "highScale=%0.5f, highOffset=%0.5f\n",
                axis.scale, axis.offset, axis.highScale, axis.highOffset);
        dump.appendFormat(INDENT4 "  rawAxis=%d, rawMin=%d, rawMax=%d, "
                "rawFlat=%d, rawFuzz=%d, rawResolution=%d\n",
                mAxes.keyAt(i), axis.rawAxisInfo.minValue, axis.rawAxisInfo.maxValue,
                axis.rawAxisInfo.flat, axis.rawAxisInfo.fuzz, axis.rawAxisInfo.resolution);
    }
}

void JoystickInputMapper::configure(nsecs_t when,
        const InputReaderConfiguration* config, uint32_t changes) {
    InputMapper::configure(when, config, changes);

    if (!changes) { // first time only
        // Collect all axes.
        for (int32_t abs = 0; abs <= ABS_MAX; abs++) {
            if (!(getAbsAxisUsage(abs, getDevice()->getClasses())
                    & INPUT_DEVICE_CLASS_JOYSTICK)) {
                continue; // axis must be claimed by a different device
            }

            RawAbsoluteAxisInfo rawAxisInfo;
            getAbsoluteAxisInfo(abs, &rawAxisInfo);
            if (rawAxisInfo.valid) {
                // Map axis.
                AxisInfo axisInfo;
                bool explicitlyMapped = !getEventHub()->mapAxis(getDeviceId(), abs, &axisInfo);
                if (!explicitlyMapped) {
                    // Axis is not explicitly mapped, will choose a generic axis later.
                    axisInfo.mode = AxisInfo::MODE_NORMAL;
                    axisInfo.axis = -1;
                }

                // Apply flat override.
                int32_t rawFlat = axisInfo.flatOverride < 0
                        ? rawAxisInfo.flat : axisInfo.flatOverride;

                // Calculate scaling factors and limits.
                Axis axis;
                if (axisInfo.mode == AxisInfo::MODE_SPLIT) {
                    float scale = 1.0f / (axisInfo.splitValue - rawAxisInfo.minValue);
                    float highScale = 1.0f / (rawAxisInfo.maxValue - axisInfo.splitValue);
                    axis.initialize(rawAxisInfo, axisInfo, explicitlyMapped,
                            scale, 0.0f, highScale, 0.0f,
                            0.0f, 1.0f, rawFlat * scale, rawAxisInfo.fuzz * scale);
                } else if (isCenteredAxis(axisInfo.axis)) {
                    float scale = 2.0f / (rawAxisInfo.maxValue - rawAxisInfo.minValue);
                    float offset = avg(rawAxisInfo.minValue, rawAxisInfo.maxValue) * -scale;
                    axis.initialize(rawAxisInfo, axisInfo, explicitlyMapped,
                            scale, offset, scale, offset,
                            -1.0f, 1.0f, rawFlat * scale, rawAxisInfo.fuzz * scale);
                } else {
                    float scale = 1.0f / (rawAxisInfo.maxValue - rawAxisInfo.minValue);
                    axis.initialize(rawAxisInfo, axisInfo, explicitlyMapped,
                            scale, 0.0f, scale, 0.0f,
                            0.0f, 1.0f, rawFlat * scale, rawAxisInfo.fuzz * scale);
                }

                // To eliminate noise while the joystick is at rest, filter out small variations
                // in axis values up front.
                axis.filter = axis.flat * 0.25f;

                mAxes.add(abs, axis);
            }
        }

        // If there are too many axes, start dropping them.
        // Prefer to keep explicitly mapped axes.
        if (mAxes.size() > PointerCoords::MAX_AXES) {
            ALOGI("Joystick '%s' has %d axes but the framework only supports a maximum of %d.",
                    getDeviceName().string(), mAxes.size(), PointerCoords::MAX_AXES);
            pruneAxes(true);
            pruneAxes(false);
        }

        // Assign generic axis ids to remaining axes.
        int32_t nextGenericAxisId = AMOTION_EVENT_AXIS_GENERIC_1;
        size_t numAxes = mAxes.size();
        for (size_t i = 0; i < numAxes; i++) {
            Axis& axis = mAxes.editValueAt(i);
            if (axis.axisInfo.axis < 0) {
                while (nextGenericAxisId <= AMOTION_EVENT_AXIS_GENERIC_16
                        && haveAxis(nextGenericAxisId)) {
                    nextGenericAxisId += 1;
                }

                if (nextGenericAxisId <= AMOTION_EVENT_AXIS_GENERIC_16) {
                    axis.axisInfo.axis = nextGenericAxisId;
                    nextGenericAxisId += 1;
                } else {
                    ALOGI("Ignoring joystick '%s' axis %d because all of the generic axis ids "
                            "have already been assigned to other axes.",
                            getDeviceName().string(), mAxes.keyAt(i));
                    mAxes.removeItemsAt(i--);
                    numAxes -= 1;
                }
            }
        }
    }
}

bool JoystickInputMapper::haveAxis(int32_t axisId) {
    size_t numAxes = mAxes.size();
    for (size_t i = 0; i < numAxes; i++) {
        const Axis& axis = mAxes.valueAt(i);
        if (axis.axisInfo.axis == axisId
                || (axis.axisInfo.mode == AxisInfo::MODE_SPLIT
                        && axis.axisInfo.highAxis == axisId)) {
            return true;
        }
    }
    return false;
}

void JoystickInputMapper::pruneAxes(bool ignoreExplicitlyMappedAxes) {
    size_t i = mAxes.size();
    while (mAxes.size() > PointerCoords::MAX_AXES && i-- > 0) {
        if (ignoreExplicitlyMappedAxes && mAxes.valueAt(i).explicitlyMapped) {
            continue;
        }
        ALOGI("Discarding joystick '%s' axis %d because there are too many axes.",
                getDeviceName().string(), mAxes.keyAt(i));
        mAxes.removeItemsAt(i);
    }
}

bool JoystickInputMapper::isCenteredAxis(int32_t axis) {
    switch (axis) {
    case AMOTION_EVENT_AXIS_X:
    case AMOTION_EVENT_AXIS_Y:
    case AMOTION_EVENT_AXIS_Z:
    case AMOTION_EVENT_AXIS_RX:
    case AMOTION_EVENT_AXIS_RY:
    case AMOTION_EVENT_AXIS_RZ:
    case AMOTION_EVENT_AXIS_HAT_X:
    case AMOTION_EVENT_AXIS_HAT_Y:
    case AMOTION_EVENT_AXIS_ORIENTATION:
    case AMOTION_EVENT_AXIS_RUDDER:
    case AMOTION_EVENT_AXIS_WHEEL:
        return true;
    default:
        return false;
    }
}

void JoystickInputMapper::reset(nsecs_t when) {
    // Recenter all axes.
    size_t numAxes = mAxes.size();
    for (size_t i = 0; i < numAxes; i++) {
        Axis& axis = mAxes.editValueAt(i);
        axis.resetValue();
    }

    InputMapper::reset(when);
}

void JoystickInputMapper::process(const RawEvent* rawEvent) {
    switch (rawEvent->type) {
    case EV_ABS: {
        ssize_t index = mAxes.indexOfKey(rawEvent->scanCode);
        if (index >= 0) {
            Axis& axis = mAxes.editValueAt(index);
            float newValue, highNewValue;
            switch (axis.axisInfo.mode) {
            case AxisInfo::MODE_INVERT:
                newValue = (axis.rawAxisInfo.maxValue - rawEvent->value)
                        * axis.scale + axis.offset;
                highNewValue = 0.0f;
                break;
            case AxisInfo::MODE_SPLIT:
                if (rawEvent->value < axis.axisInfo.splitValue) {
                    newValue = (axis.axisInfo.splitValue - rawEvent->value)
                            * axis.scale + axis.offset;
                    highNewValue = 0.0f;
                } else if (rawEvent->value > axis.axisInfo.splitValue) {
                    newValue = 0.0f;
                    highNewValue = (rawEvent->value - axis.axisInfo.splitValue)
                            * axis.highScale + axis.highOffset;
                } else {
                    newValue = 0.0f;
                    highNewValue = 0.0f;
                }
                break;
            default:
                newValue = rawEvent->value * axis.scale + axis.offset;
                highNewValue = 0.0f;
                break;
            }
            axis.newValue = newValue;
            axis.highNewValue = highNewValue;
        }
        break;
    }

    case EV_SYN:
        switch (rawEvent->scanCode) {
        case SYN_REPORT:
            sync(rawEvent->when, false /*force*/);
            break;
        }
        break;
    }
}

void JoystickInputMapper::sync(nsecs_t when, bool force) {
    if (!filterAxes(force)) {
        return;
    }

    int32_t metaState = mContext->getGlobalMetaState();
    int32_t buttonState = 0;

    PointerProperties pointerProperties;
    pointerProperties.clear();
    pointerProperties.id = 0;
    pointerProperties.toolType = AMOTION_EVENT_TOOL_TYPE_UNKNOWN;

    PointerCoords pointerCoords;
    pointerCoords.clear();

    size_t numAxes = mAxes.size();
    for (size_t i = 0; i < numAxes; i++) {
        const Axis& axis = mAxes.valueAt(i);
        pointerCoords.setAxisValue(axis.axisInfo.axis, axis.currentValue);
        if (axis.axisInfo.mode == AxisInfo::MODE_SPLIT) {
            pointerCoords.setAxisValue(axis.axisInfo.highAxis, axis.highCurrentValue);
        }
    }

    // Moving a joystick axis should not wake the devide because joysticks can
    // be fairly noisy even when not in use.  On the other hand, pushing a gamepad
    // button will likely wake the device.
    // TODO: Use the input device configuration to control this behavior more finely.
    uint32_t policyFlags = 0;

    NotifyMotionArgs args(when, getDeviceId(), AINPUT_SOURCE_JOYSTICK, policyFlags,
            AMOTION_EVENT_ACTION_MOVE, 0, metaState, buttonState, AMOTION_EVENT_EDGE_FLAG_NONE,
            1, &pointerProperties, &pointerCoords, 0, 0, 0);
    getListener()->notifyMotion(&args);
}

bool JoystickInputMapper::filterAxes(bool force) {
    bool atLeastOneSignificantChange = force;
    size_t numAxes = mAxes.size();
    for (size_t i = 0; i < numAxes; i++) {
        Axis& axis = mAxes.editValueAt(i);
        if (force || hasValueChangedSignificantly(axis.filter,
                axis.newValue, axis.currentValue, axis.min, axis.max)) {
            axis.currentValue = axis.newValue;
            atLeastOneSignificantChange = true;
        }
        if (axis.axisInfo.mode == AxisInfo::MODE_SPLIT) {
            if (force || hasValueChangedSignificantly(axis.filter,
                    axis.highNewValue, axis.highCurrentValue, axis.min, axis.max)) {
                axis.highCurrentValue = axis.highNewValue;
                atLeastOneSignificantChange = true;
            }
        }
    }
    return atLeastOneSignificantChange;
}

bool JoystickInputMapper::hasValueChangedSignificantly(
        float filter, float newValue, float currentValue, float min, float max) {
    if (newValue != currentValue) {
        // Filter out small changes in value unless the value is converging on the axis
        // bounds or center point.  This is intended to reduce the amount of information
        // sent to applications by particularly noisy joysticks (such as PS3).
        if (fabs(newValue - currentValue) > filter
                || hasMovedNearerToValueWithinFilteredRange(filter, newValue, currentValue, min)
                || hasMovedNearerToValueWithinFilteredRange(filter, newValue, currentValue, max)
                || hasMovedNearerToValueWithinFilteredRange(filter, newValue, currentValue, 0)) {
            return true;
        }
    }
    return false;
}

bool JoystickInputMapper::hasMovedNearerToValueWithinFilteredRange(
        float filter, float newValue, float currentValue, float thresholdValue) {
    float newDistance = fabs(newValue - thresholdValue);
    if (newDistance < filter) {
        float oldDistance = fabs(currentValue - thresholdValue);
        if (newDistance < oldDistance) {
            return true;
        }
    }
    return false;
}

} // namespace android<|MERGE_RESOLUTION|>--- conflicted
+++ resolved
@@ -644,11 +644,6 @@
         for (size_t i = 0; i < numDevices; i++) {
             InputDevice* device = mDevices.valueAt(i);
             if (! device->isIgnored() && sourcesMatchMask(device->getSources(), sourceMask)) {
-<<<<<<< HEAD
-                result = (device->*getStateFunc)(sourceMask, code);
-                if (result >= AKEY_STATE_UP) {
-                    return result;
-=======
                 // If any device reports AKEY_STATE_DOWN or AKEY_STATE_VIRTUAL, return that
                 // value.  Otherwise, return AKEY_STATE_UP as long as one device reports it.
                 int32_t currentResult = (device->*getStateFunc)(sourceMask, code);
@@ -656,7 +651,6 @@
                     return currentResult;
                 } else if (currentResult == AKEY_STATE_UP) {
                     result = currentResult;
->>>>>>> c5b755cd
                 }
             }
         }
@@ -1066,11 +1060,6 @@
     for (size_t i = 0; i < numMappers; i++) {
         InputMapper* mapper = mMappers[i];
         if (sourcesMatchMask(mapper->getSources(), sourceMask)) {
-<<<<<<< HEAD
-            result = (mapper->*getStateFunc)(sourceMask, code);
-            if (result >= AKEY_STATE_UP) {
-                return result;
-=======
             // If any mapper reports AKEY_STATE_DOWN or AKEY_STATE_VIRTUAL, return that
             // value.  Otherwise, return AKEY_STATE_UP as long as one mapper reports it.
             int32_t currentResult = (mapper->*getStateFunc)(sourceMask, code);
@@ -1078,7 +1067,6 @@
                 return currentResult;
             } else if (currentResult == AKEY_STATE_UP) {
                 result = currentResult;
->>>>>>> c5b755cd
             }
         }
     }
