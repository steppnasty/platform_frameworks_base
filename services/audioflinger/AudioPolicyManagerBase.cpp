--- conflicted
+++ resolved
@@ -1832,16 +1832,11 @@
         (AudioSystem::DEVICE_OUT_BLUETOOTH_A2DP |
         AudioSystem::DEVICE_OUT_BLUETOOTH_A2DP_HEADPHONES |
         AudioSystem::DEVICE_OUT_WIRED_HEADSET |
-<<<<<<< HEAD
         AudioSystem::DEVICE_OUT_WIRED_HEADPHONE |
         AudioSystem::DEVICE_OUT_ANLG_DOCK_HEADSET |
         AudioSystem::DEVICE_OUT_DGTL_DOCK_HEADSET)) &&
-        (getStrategy((AudioSystem::stream_type)stream) == STRATEGY_SONIFICATION) &&
-=======
-        AudioSystem::DEVICE_OUT_WIRED_HEADPHONE)) &&
         ((getStrategy((AudioSystem::stream_type)stream) == STRATEGY_SONIFICATION) ||
          (stream == AudioSystem::SYSTEM)) &&
->>>>>>> 0ef57993
         streamDesc.mCanBeMuted) {
         volume *= SONIFICATION_HEADSET_VOLUME_FACTOR;
         // when the phone is ringing we must consider that music could have been paused just before
