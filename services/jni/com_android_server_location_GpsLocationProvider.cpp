--- conflicted
+++ resolved
@@ -313,19 +313,6 @@
     if (!sGpsInterface || sGpsInterface->init(&sGpsCallbacks) != 0)
         return false;
 
-<<<<<<< HEAD
-    if (!sAGpsInterface)
-        sAGpsInterface = (const AGpsInterface*)sGpsInterface->get_extension(AGPS_INTERFACE);
-    if (sAGpsInterface)
-        sAGpsInterface->init(&sAGpsCallbacks);
-
-    if (!sGpsNiInterface)
-        sGpsNiInterface = (const GpsNiInterface*)sGpsInterface->get_extension(GPS_NI_INTERFACE);
-    if (sGpsNiInterface)
-        sGpsNiInterface->init(&sGpsNiCallbacks);
-
-=======
->>>>>>> 6327a9fe
     if (!sGpsDebugInterface)
        sGpsDebugInterface = (const GpsDebugInterface*)sGpsInterface->get_extension(GPS_DEBUG_INTERFACE);
 
@@ -548,12 +535,6 @@
 static void android_location_GpsLocationProvider_send_ni_response(JNIEnv* env, jobject obj,
       jint notifId, jint response)
 {
-<<<<<<< HEAD
-    if (!sGpsNiInterface)
-        sGpsNiInterface = (const GpsNiInterface*)sGpsInterface->get_extension(GPS_NI_INTERFACE);
-    if (sGpsNiInterface)
-        sGpsNiInterface->respond(notifId, response);
-=======
     const GpsNiInterface* interface = GetNiInterface();
     if (!interface) {
         LOGE("no NI interface in send_ni_response");
@@ -561,7 +542,6 @@
     }
 
     interface->respond(notifId, response);
->>>>>>> 6327a9fe
 }
 
 static jstring android_location_GpsLocationProvider_get_internal_state(JNIEnv* env, jobject obj)
