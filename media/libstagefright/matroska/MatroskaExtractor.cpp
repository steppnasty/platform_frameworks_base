--- conflicted
+++ resolved
@@ -790,21 +790,12 @@
         }
 
         BlockIterator iter(this, info->mTrackNum);
-<<<<<<< HEAD
-        int32_t i_ = 0;
-        int64_t thumbnailTimeUs = 0;
-        size_t maxBlockSize = 0;
-        while (!iter.eos() && i_ < 20) {
-            if (iter.block()->IsKey()) {
-                ++i_;
-=======
         int32_t j = 0;
         int64_t thumbnailTimeUs = 0;
         size_t maxBlockSize = 0;
         while (!iter.eos() && j < 20) {
             if (iter.block()->IsKey()) {
                 ++j;
->>>>>>> 55536138
 
                 size_t blockSize = 0;
                 for (int i = 0; i < iter.block()->GetFrameCount(); ++i) {
