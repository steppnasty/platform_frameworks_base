/*
**
** Copyright 2010, The Android Open Source Project
**
** Licensed under the Apache License, Version 2.0 (the "License");
** you may not use this file except in compliance with the License.
** You may obtain a copy of the License at
**
**     http://www.apache.org/licenses/LICENSE-2.0
**
** Unless required by applicable law or agreed to in writing, software
** distributed under the License is distributed on an "AS IS" BASIS,
** WITHOUT WARRANTIES OR CONDITIONS OF ANY KIND, either express or implied.
** See the License for the specific language governing permissions and
** limitations under the License.
*/


//#define LOG_NDEBUG 0
#define LOG_TAG "MediaProfiles"

#include <stdlib.h>
#include <utils/Log.h>
#include <utils/Vector.h>
#include <cutils/properties.h>
#include <expat.h>
#include <media/MediaProfiles.h>
#include <media/stagefright/MediaDebug.h>
#include <media/stagefright/openmax/OMX_Video.h>

namespace android {

Mutex MediaProfiles::sLock;
bool MediaProfiles::sIsInitialized = false;
MediaProfiles *MediaProfiles::sInstance = NULL;

const MediaProfiles::NameToTagMap MediaProfiles::sVideoEncoderNameMap[] = {
    {"h263", VIDEO_ENCODER_H263},
    {"h264", VIDEO_ENCODER_H264},
    {"m4v",  VIDEO_ENCODER_MPEG_4_SP}
};

const MediaProfiles::NameToTagMap MediaProfiles::sAudioEncoderNameMap[] = {
    {"amrnb", AUDIO_ENCODER_AMR_NB},
    {"amrwb", AUDIO_ENCODER_AMR_WB},
    {"aac",   AUDIO_ENCODER_AAC},
};

const MediaProfiles::NameToTagMap MediaProfiles::sFileFormatMap[] = {
    {"3gp", OUTPUT_FORMAT_THREE_GPP},
    {"mp4", OUTPUT_FORMAT_MPEG_4}
};

const MediaProfiles::NameToTagMap MediaProfiles::sVideoDecoderNameMap[] = {
    {"wmv", VIDEO_DECODER_WMV}
};

const MediaProfiles::NameToTagMap MediaProfiles::sAudioDecoderNameMap[] = {
    {"wma", AUDIO_DECODER_WMA}
};

const MediaProfiles::NameToTagMap MediaProfiles::sCamcorderQualityNameMap[] = {
    {"low", CAMCORDER_QUALITY_LOW},
    {"high", CAMCORDER_QUALITY_HIGH},
    {"qcif", CAMCORDER_QUALITY_QCIF},
    {"cif", CAMCORDER_QUALITY_CIF},
    {"480p", CAMCORDER_QUALITY_480P},
    {"720p", CAMCORDER_QUALITY_720P},
    {"1080p", CAMCORDER_QUALITY_1080P},
    {"qvga", CAMCORDER_QUALITY_QVGA},
    {"fwvga", CAMCORDER_QUALITY_FWVGA},
    {"wvga", CAMCORDER_QUALITY_WVGA},
    {"vga", CAMCORDER_QUALITY_VGA},
    {"wqvga", CAMCORDER_QUALITY_WQVGA},

    {"timelapselow",  CAMCORDER_QUALITY_TIME_LAPSE_LOW},
    {"timelapsehigh", CAMCORDER_QUALITY_TIME_LAPSE_HIGH},
    {"timelapseqcif", CAMCORDER_QUALITY_TIME_LAPSE_QCIF},
    {"timelapsecif", CAMCORDER_QUALITY_TIME_LAPSE_CIF},
    {"timelapse480p", CAMCORDER_QUALITY_TIME_LAPSE_480P},
    {"timelapse720p", CAMCORDER_QUALITY_TIME_LAPSE_720P},
    {"timelapse1080p", CAMCORDER_QUALITY_TIME_LAPSE_1080P},
    {"timelapseqvga", CAMCORDER_QUALITY_TIME_LAPSE_QVGA},
};

/*static*/ void
MediaProfiles::logVideoCodec(const MediaProfiles::VideoCodec& codec)
{
    ALOGV("video codec:");
    ALOGV("codec = %d", codec.mCodec);
    ALOGV("bit rate: %d", codec.mBitRate);
    ALOGV("frame width: %d", codec.mFrameWidth);
    ALOGV("frame height: %d", codec.mFrameHeight);
    ALOGV("frame rate: %d", codec.mFrameRate);
}

/*static*/ void
MediaProfiles::logAudioCodec(const MediaProfiles::AudioCodec& codec)
{
    ALOGV("audio codec:");
    ALOGV("codec = %d", codec.mCodec);
    ALOGV("bit rate: %d", codec.mBitRate);
    ALOGV("sample rate: %d", codec.mSampleRate);
    ALOGV("number of channels: %d", codec.mChannels);
}

/*static*/ void
MediaProfiles::logVideoEncoderCap(const MediaProfiles::VideoEncoderCap& cap)
{
    ALOGV("video encoder cap:");
    ALOGV("codec = %d", cap.mCodec);
    ALOGV("bit rate: min = %d and max = %d", cap.mMinBitRate, cap.mMaxBitRate);
    ALOGV("frame width: min = %d and max = %d", cap.mMinFrameWidth, cap.mMaxFrameWidth);
    ALOGV("frame height: min = %d and max = %d", cap.mMinFrameHeight, cap.mMaxFrameHeight);
    ALOGV("frame rate: min = %d and max = %d", cap.mMinFrameRate, cap.mMaxFrameRate);
}

/*static*/ void
MediaProfiles::logAudioEncoderCap(const MediaProfiles::AudioEncoderCap& cap)
{
    ALOGV("audio encoder cap:");
    ALOGV("codec = %d", cap.mCodec);
    ALOGV("bit rate: min = %d and max = %d", cap.mMinBitRate, cap.mMaxBitRate);
    ALOGV("sample rate: min = %d and max = %d", cap.mMinSampleRate, cap.mMaxSampleRate);
    ALOGV("number of channels: min = %d and max = %d", cap.mMinChannels, cap.mMaxChannels);
}

/*static*/ void
MediaProfiles::logVideoDecoderCap(const MediaProfiles::VideoDecoderCap& cap)
{
    ALOGV("video decoder cap:");
    ALOGV("codec = %d", cap.mCodec);
}

/*static*/ void
MediaProfiles::logAudioDecoderCap(const MediaProfiles::AudioDecoderCap& cap)
{
    ALOGV("audio codec cap:");
    ALOGV("codec = %d", cap.mCodec);
}

/*static*/ void
MediaProfiles::logVideoEditorCap(const MediaProfiles::VideoEditorCap& cap)
{
    ALOGV("videoeditor cap:");
    ALOGV("mMaxInputFrameWidth = %d", cap.mMaxInputFrameWidth);
    ALOGV("mMaxInputFrameHeight = %d", cap.mMaxInputFrameHeight);
    ALOGV("mMaxOutputFrameWidth = %d", cap.mMaxOutputFrameWidth);
    ALOGV("mMaxOutputFrameHeight = %d", cap.mMaxOutputFrameHeight);
}

/*static*/ int
MediaProfiles::findTagForName(const MediaProfiles::NameToTagMap *map, size_t nMappings, const char *name)
{
    int tag = -1;
    for (size_t i = 0; i < nMappings; ++i) {
        if (!strcmp(map[i].name, name)) {
            tag = map[i].tag;
            break;
        }
    }
    return tag;
}

/*static*/ MediaProfiles::VideoCodec*
MediaProfiles::createVideoCodec(const char **atts, MediaProfiles *profiles)
{
    CHECK(!strcmp("codec",     atts[0]) &&
          !strcmp("bitRate",   atts[2]) &&
          !strcmp("width",     atts[4]) &&
          !strcmp("height",    atts[6]) &&
          !strcmp("frameRate", atts[8]));

    const size_t nMappings = sizeof(sVideoEncoderNameMap)/sizeof(sVideoEncoderNameMap[0]);
    const int codec = findTagForName(sVideoEncoderNameMap, nMappings, atts[1]);
    CHECK(codec != -1);

    MediaProfiles::VideoCodec *videoCodec =
        new MediaProfiles::VideoCodec(static_cast<video_encoder>(codec),
            atoi(atts[3]), atoi(atts[5]), atoi(atts[7]), atoi(atts[9]));
    logVideoCodec(*videoCodec);

    size_t nCamcorderProfiles;
    CHECK((nCamcorderProfiles = profiles->mCamcorderProfiles.size()) >= 1);
    profiles->mCamcorderProfiles[nCamcorderProfiles - 1]->mVideoCodec = videoCodec;
    return videoCodec;
}

/*static*/ MediaProfiles::AudioCodec*
MediaProfiles::createAudioCodec(const char **atts, MediaProfiles *profiles)
{
    CHECK(!strcmp("codec",      atts[0]) &&
          !strcmp("bitRate",    atts[2]) &&
          !strcmp("sampleRate", atts[4]) &&
          !strcmp("channels",   atts[6]));
    const size_t nMappings = sizeof(sAudioEncoderNameMap)/sizeof(sAudioEncoderNameMap[0]);
    const int codec = findTagForName(sAudioEncoderNameMap, nMappings, atts[1]);
    CHECK(codec != -1);

    MediaProfiles::AudioCodec *audioCodec =
        new MediaProfiles::AudioCodec(static_cast<audio_encoder>(codec),
            atoi(atts[3]), atoi(atts[5]), atoi(atts[7]));
    logAudioCodec(*audioCodec);

    size_t nCamcorderProfiles;
    CHECK((nCamcorderProfiles = profiles->mCamcorderProfiles.size()) >= 1);
    profiles->mCamcorderProfiles[nCamcorderProfiles - 1]->mAudioCodec = audioCodec;
    return audioCodec;
}
/*static*/ MediaProfiles::AudioDecoderCap*
MediaProfiles::createAudioDecoderCap(const char **atts)
{
    CHECK(!strcmp("name",    atts[0]) &&
          !strcmp("enabled", atts[2]));

    const size_t nMappings = sizeof(sAudioDecoderNameMap)/sizeof(sAudioDecoderNameMap[0]);
    const int codec = findTagForName(sAudioDecoderNameMap, nMappings, atts[1]);
    CHECK(codec != -1);

    MediaProfiles::AudioDecoderCap *cap =
        new MediaProfiles::AudioDecoderCap(static_cast<audio_decoder>(codec));
    logAudioDecoderCap(*cap);
    return cap;
}

/*static*/ MediaProfiles::VideoDecoderCap*
MediaProfiles::createVideoDecoderCap(const char **atts)
{
    CHECK(!strcmp("name",    atts[0]) &&
          !strcmp("enabled", atts[2]));

    const size_t nMappings = sizeof(sVideoDecoderNameMap)/sizeof(sVideoDecoderNameMap[0]);
    const int codec = findTagForName(sVideoDecoderNameMap, nMappings, atts[1]);
    CHECK(codec != -1);

    MediaProfiles::VideoDecoderCap *cap =
        new MediaProfiles::VideoDecoderCap(static_cast<video_decoder>(codec));
    logVideoDecoderCap(*cap);
    return cap;
}

/*static*/ MediaProfiles::VideoEncoderCap*
MediaProfiles::createVideoEncoderCap(const char **atts)
{
    CHECK(!strcmp("name",           atts[0])  &&
          !strcmp("enabled",        atts[2])  &&
          !strcmp("minBitRate",     atts[4])  &&
          !strcmp("maxBitRate",     atts[6])  &&
          !strcmp("minFrameWidth",  atts[8])  &&
          !strcmp("maxFrameWidth",  atts[10]) &&
          !strcmp("minFrameHeight", atts[12]) &&
          !strcmp("maxFrameHeight", atts[14]) &&
          !strcmp("minFrameRate",   atts[16]) &&
          !strcmp("maxFrameRate",   atts[18]));

    const size_t nMappings = sizeof(sVideoEncoderNameMap)/sizeof(sVideoEncoderNameMap[0]);
    const int codec = findTagForName(sVideoEncoderNameMap, nMappings, atts[1]);
    CHECK(codec != -1);

    MediaProfiles::VideoEncoderCap *cap =
        new MediaProfiles::VideoEncoderCap(static_cast<video_encoder>(codec),
            atoi(atts[5]), atoi(atts[7]), atoi(atts[9]), atoi(atts[11]), atoi(atts[13]),
            atoi(atts[15]), atoi(atts[17]), atoi(atts[19]));
    logVideoEncoderCap(*cap);
    return cap;
}

/*static*/ MediaProfiles::AudioEncoderCap*
MediaProfiles::createAudioEncoderCap(const char **atts)
{
    CHECK(!strcmp("name",          atts[0])  &&
          !strcmp("enabled",       atts[2])  &&
          !strcmp("minBitRate",    atts[4])  &&
          !strcmp("maxBitRate",    atts[6])  &&
          !strcmp("minSampleRate", atts[8])  &&
          !strcmp("maxSampleRate", atts[10]) &&
          !strcmp("minChannels",   atts[12]) &&
          !strcmp("maxChannels",   atts[14]));

    const size_t nMappings = sizeof(sAudioEncoderNameMap)/sizeof(sAudioEncoderNameMap[0]);
    const int codec = findTagForName(sAudioEncoderNameMap, nMappings, atts[1]);
    CHECK(codec != -1);

    MediaProfiles::AudioEncoderCap *cap =
        new MediaProfiles::AudioEncoderCap(static_cast<audio_encoder>(codec), atoi(atts[5]), atoi(atts[7]),
            atoi(atts[9]), atoi(atts[11]), atoi(atts[13]),
            atoi(atts[15]));
    logAudioEncoderCap(*cap);
    return cap;
}

/*static*/ output_format
MediaProfiles::createEncoderOutputFileFormat(const char **atts)
{
    CHECK(!strcmp("name", atts[0]));

    const size_t nMappings =sizeof(sFileFormatMap)/sizeof(sFileFormatMap[0]);
    const int format = findTagForName(sFileFormatMap, nMappings, atts[1]);
    CHECK(format != -1);

    return static_cast<output_format>(format);
}

static bool isCameraIdFound(int cameraId, const Vector<int>& cameraIds) {
    for (int i = 0, n = cameraIds.size(); i < n; ++i) {
        if (cameraId == cameraIds[i]) {
            return true;
        }
    }
    return false;
}

/*static*/ MediaProfiles::CamcorderProfile*
MediaProfiles::createCamcorderProfile(int cameraId, const char **atts, Vector<int>& cameraIds)
{
    CHECK(!strcmp("quality",    atts[0]) &&
          !strcmp("fileFormat", atts[2]) &&
          !strcmp("duration",   atts[4]));

    const size_t nProfileMappings = sizeof(sCamcorderQualityNameMap)/sizeof(sCamcorderQualityNameMap[0]);
    const int quality = findTagForName(sCamcorderQualityNameMap, nProfileMappings, atts[1]);
    CHECK(quality != -1);

    const size_t nFormatMappings = sizeof(sFileFormatMap)/sizeof(sFileFormatMap[0]);
    const int fileFormat = findTagForName(sFileFormatMap, nFormatMappings, atts[3]);
    CHECK(fileFormat != -1);

    MediaProfiles::CamcorderProfile *profile = new MediaProfiles::CamcorderProfile;
    profile->mCameraId = cameraId;
    if (!isCameraIdFound(cameraId, cameraIds)) {
        cameraIds.add(cameraId);
    }
    profile->mFileFormat = static_cast<output_format>(fileFormat);
    profile->mQuality = static_cast<camcorder_quality>(quality);
    profile->mDuration = atoi(atts[5]);
    return profile;
}

MediaProfiles::ImageEncodingQualityLevels*
MediaProfiles::findImageEncodingQualityLevels(int cameraId) const
{
    int n = mImageEncodingQualityLevels.size();
    for (int i = 0; i < n; i++) {
        ImageEncodingQualityLevels *levels = mImageEncodingQualityLevels[i];
        if (levels->mCameraId == cameraId) {
            return levels;
        }
    }
    return NULL;
}

void MediaProfiles::addImageEncodingQualityLevel(int cameraId, const char** atts)
{
    CHECK(!strcmp("quality", atts[0]));
    int quality = atoi(atts[1]);
    ALOGV("%s: cameraId=%d, quality=%d\n", __func__, cameraId, quality);
    ImageEncodingQualityLevels *levels = findImageEncodingQualityLevels(cameraId);

    if (levels == NULL) {
        levels = new ImageEncodingQualityLevels();
        levels->mCameraId = cameraId;
        mImageEncodingQualityLevels.add(levels);
    }

    levels->mLevels.add(quality);
}

/*static*/ int
MediaProfiles::getCameraId(const char** atts)
{
    if (!atts[0]) return 0;  // default cameraId = 0
    CHECK(!strcmp("cameraId", atts[0]));
    return atoi(atts[1]);
}

void MediaProfiles::addStartTimeOffset(int cameraId, const char** atts)
{
    int offsetTimeMs = 700;
    if (atts[2]) {
        CHECK(!strcmp("startOffsetMs", atts[2]));
        offsetTimeMs = atoi(atts[3]);
    }

    ALOGV("%s: cameraId=%d, offset=%d ms", __func__, cameraId, offsetTimeMs);
    mStartTimeOffsets.replaceValueFor(cameraId, offsetTimeMs);
}
/*static*/ MediaProfiles::ExportVideoProfile*
MediaProfiles::createExportVideoProfile(const char **atts)
{
    CHECK(!strcmp("name", atts[0]) &&
          !strcmp("profile", atts[2]) &&
          !strcmp("level", atts[4]));

    const size_t nMappings =
        sizeof(sVideoEncoderNameMap)/sizeof(sVideoEncoderNameMap[0]);
    const int codec = findTagForName(sVideoEncoderNameMap, nMappings, atts[1]);
    CHECK(codec != -1);

    MediaProfiles::ExportVideoProfile *profile =
        new MediaProfiles::ExportVideoProfile(
            codec, atoi(atts[3]), atoi(atts[5]));

    return profile;
}
/*static*/ MediaProfiles::VideoEditorCap*
MediaProfiles::createVideoEditorCap(const char **atts, MediaProfiles *profiles)
{
    CHECK(!strcmp("maxInputFrameWidth", atts[0]) &&
          !strcmp("maxInputFrameHeight", atts[2])  &&
          !strcmp("maxOutputFrameWidth", atts[4]) &&
          !strcmp("maxOutputFrameHeight", atts[6]) &&
          !strcmp("maxPrefetchYUVFrames", atts[8]));

    MediaProfiles::VideoEditorCap *pVideoEditorCap =
        new MediaProfiles::VideoEditorCap(atoi(atts[1]), atoi(atts[3]),
                atoi(atts[5]), atoi(atts[7]), atoi(atts[9]));

    logVideoEditorCap(*pVideoEditorCap);
    profiles->mVideoEditorCap = pVideoEditorCap;

    return pVideoEditorCap;
}

/*static*/ void
MediaProfiles::startElementHandler(void *userData, const char *name, const char **atts)
{
    MediaProfiles *profiles = (MediaProfiles *) userData;
    if (strcmp("Video", name) == 0) {
        createVideoCodec(atts, profiles);
    } else if (strcmp("Audio", name) == 0) {
        createAudioCodec(atts, profiles);
    } else if (strcmp("VideoEncoderCap", name) == 0 &&
               strcmp("true", atts[3]) == 0) {
        profiles->mVideoEncoders.add(createVideoEncoderCap(atts));
    } else if (strcmp("AudioEncoderCap", name) == 0 &&
               strcmp("true", atts[3]) == 0) {
        profiles->mAudioEncoders.add(createAudioEncoderCap(atts));
    } else if (strcmp("VideoDecoderCap", name) == 0 &&
               strcmp("true", atts[3]) == 0) {
        profiles->mVideoDecoders.add(createVideoDecoderCap(atts));
    } else if (strcmp("AudioDecoderCap", name) == 0 &&
               strcmp("true", atts[3]) == 0) {
        profiles->mAudioDecoders.add(createAudioDecoderCap(atts));
    } else if (strcmp("EncoderOutputFileFormat", name) == 0) {
        profiles->mEncoderOutputFileFormats.add(createEncoderOutputFileFormat(atts));
    } else if (strcmp("CamcorderProfiles", name) == 0) {
        profiles->mCurrentCameraId = getCameraId(atts);
        profiles->addStartTimeOffset(profiles->mCurrentCameraId, atts);
    } else if (strcmp("EncoderProfile", name) == 0) {
        profiles->mCamcorderProfiles.add(
            createCamcorderProfile(profiles->mCurrentCameraId, atts, profiles->mCameraIds));
    } else if (strcmp("ImageEncoding", name) == 0) {
        profiles->addImageEncodingQualityLevel(profiles->mCurrentCameraId, atts);
    } else if (strcmp("VideoEditorCap", name) == 0) {
        createVideoEditorCap(atts, profiles);
    } else if (strcmp("ExportVideoProfile", name) == 0) {
        profiles->mVideoEditorExportProfiles.add(createExportVideoProfile(atts));
    }
}

static bool isCamcorderProfile(camcorder_quality quality) {
    return quality >= CAMCORDER_QUALITY_LIST_START &&
           quality <= CAMCORDER_QUALITY_LIST_END;
}

static bool isTimelapseProfile(camcorder_quality quality) {
    return quality >= CAMCORDER_QUALITY_TIME_LAPSE_LIST_START &&
           quality <= CAMCORDER_QUALITY_TIME_LAPSE_LIST_END;
}

void MediaProfiles::initRequiredProfileRefs(const Vector<int>& cameraIds) {
    ALOGV("Number of camera ids: %d", cameraIds.size());
    CHECK(cameraIds.size() > 0);
    mRequiredProfileRefs = new RequiredProfiles[cameraIds.size()];
    for (size_t i = 0, n = cameraIds.size(); i < n; ++i) {
        mRequiredProfileRefs[i].mCameraId = cameraIds[i];
        for (size_t j = 0; j < kNumRequiredProfiles; ++j) {
            mRequiredProfileRefs[i].mRefs[j].mHasRefProfile = false;
            mRequiredProfileRefs[i].mRefs[j].mRefProfileIndex = -1;
            if ((j & 1) == 0) {  // low resolution
                mRequiredProfileRefs[i].mRefs[j].mResolutionProduct = 0x7FFFFFFF;
            } else {             // high resolution
                mRequiredProfileRefs[i].mRefs[j].mResolutionProduct = 0;
            }
        }
    }
}

int MediaProfiles::getRequiredProfileRefIndex(int cameraId) {
    for (size_t i = 0, n = mCameraIds.size(); i < n; ++i) {
        if (mCameraIds[i] == cameraId) {
            return i;
        }
    }
    return -1;
}

void MediaProfiles::checkAndAddRequiredProfilesIfNecessary() {
    if (sIsInitialized) {
        return;
    }

    initRequiredProfileRefs(mCameraIds);

    for (size_t i = 0, n = mCamcorderProfiles.size(); i < n; ++i) {
        int product = mCamcorderProfiles[i]->mVideoCodec->mFrameWidth *
                      mCamcorderProfiles[i]->mVideoCodec->mFrameHeight;

        camcorder_quality quality = mCamcorderProfiles[i]->mQuality;
        int cameraId = mCamcorderProfiles[i]->mCameraId;
        int index = -1;
        int refIndex = getRequiredProfileRefIndex(cameraId);
        CHECK(refIndex != -1);
        RequiredProfileRefInfo *info;
        camcorder_quality refQuality;
        VideoCodec *codec = NULL;

        // Check high and low from either camcorder profile or timelapse profile
        // but not both. Default, check camcorder profile
        size_t j = 0;
<<<<<<< HEAD
        size_t n_ = 2;
        if (isTimelapseProfile(quality)) {
            // Check timelapse profile instead.
            j = 2;
            n_ = kNumRequiredProfiles;
=======
        size_t o = 2;
        if (isTimelapseProfile(quality)) {
            // Check timelapse profile instead.
            j = 2;
            o = kNumRequiredProfiles;
>>>>>>> 55536138
        } else {
            // Must be camcorder profile.
            CHECK(isCamcorderProfile(quality));
        }
<<<<<<< HEAD
        for (; j < n_; ++j) {
=======
        for (; j < o; ++j) {
>>>>>>> 55536138
            info = &(mRequiredProfileRefs[refIndex].mRefs[j]);
            if ((j % 2 == 0 && product > info->mResolutionProduct) ||  // low
                (j % 2 != 0 && product < info->mResolutionProduct)) {  // high
                continue;
            }
            switch (j) {
                case 0:
                   refQuality = CAMCORDER_QUALITY_LOW;
                   break;
                case 1:
                   refQuality = CAMCORDER_QUALITY_HIGH;
                   break;
                case 2:
                   refQuality = CAMCORDER_QUALITY_TIME_LAPSE_LOW;
                   break;
                case 3:
                   refQuality = CAMCORDER_QUALITY_TIME_LAPSE_HIGH;
                   break;
                default:
                    CHECK(!"Should never reach here");
            }

            if (!info->mHasRefProfile) {
                index = getCamcorderProfileIndex(cameraId, refQuality);
            }
            if (index == -1) {
                // New high or low quality profile is found.
                // Update its reference.
                info->mHasRefProfile = true;
                info->mRefProfileIndex = i;
                info->mResolutionProduct = product;
            }
        }
    }

    for (size_t cameraId = 0; cameraId < mCameraIds.size(); ++cameraId) {
        for (size_t j = 0; j < kNumRequiredProfiles; ++j) {
            int refIndex = getRequiredProfileRefIndex(cameraId);
            CHECK(refIndex != -1);
            RequiredProfileRefInfo *info =
                    &mRequiredProfileRefs[refIndex].mRefs[j];

            if (info->mHasRefProfile) {

                CamcorderProfile *profile =
                    new CamcorderProfile(
                            *mCamcorderProfiles[info->mRefProfileIndex]);

                // Overwrite the quality
                switch (j % kNumRequiredProfiles) {
                    case 0:
                        profile->mQuality = CAMCORDER_QUALITY_LOW;
                        break;
                    case 1:
                        profile->mQuality = CAMCORDER_QUALITY_HIGH;
                        break;
                    case 2:
                        profile->mQuality = CAMCORDER_QUALITY_TIME_LAPSE_LOW;
                        break;
                    case 3:
                        profile->mQuality = CAMCORDER_QUALITY_TIME_LAPSE_HIGH;
                        break;
                    default:
                        CHECK(!"Should never come here");
                }

                int index = getCamcorderProfileIndex(cameraId, profile->mQuality);
                if (index != -1) {
                    ALOGV("Profile quality %d for camera %d already exists",
                        profile->mQuality, cameraId);
                    CHECK(index == refIndex);
                    continue;
                }

                // Insert the new profile
                ALOGV("Add a profile: quality %d=>%d for camera %d",
                        mCamcorderProfiles[info->mRefProfileIndex]->mQuality,
                        profile->mQuality, cameraId);

                mCamcorderProfiles.add(profile);
            }
        }
    }
}

/*static*/ MediaProfiles*
MediaProfiles::getInstance()
{
    ALOGE("getInstance");
    Mutex::Autolock lock(sLock);
    if (!sIsInitialized) {
        char value[PROPERTY_VALUE_MAX];
        if (property_get("media.settings.xml", value, NULL) <= 0) {
            const char *defaultXmlFile = "/etc/media_profiles.xml";
            FILE *fp = fopen(defaultXmlFile, "r");
            if (fp == NULL) {
                ALOGE("could not find media config xml file");
                sInstance = createDefaultInstance();
            } else {
                ALOGE("Guru :Else 1");
                fclose(fp);  // close the file first.
                sInstance = createInstanceFromXmlFile(defaultXmlFile);
            }
        } else {
            ALOGE("Guru : Else 2");
            sInstance = createInstanceFromXmlFile(value);
        }
        CHECK(sInstance != NULL);
        sInstance->checkAndAddRequiredProfilesIfNecessary();
        sIsInitialized = true;
    }
    LOGE("getInstance %x",sInstance);
    return sInstance;
}

/*static*/ MediaProfiles::VideoEncoderCap*
MediaProfiles::createDefaultH263VideoEncoderCap()
{
    return new MediaProfiles::VideoEncoderCap(
#ifdef QCOM_HARDWARE
        VIDEO_ENCODER_H263, 192000, 6000000, 176, 800, 144, 480, 1, 30);
#else
        VIDEO_ENCODER_H263, 192000, 420000, 176, 352, 144, 288, 1, 20);
#endif
}

/*static*/ MediaProfiles::VideoEncoderCap*
MediaProfiles::createDefaultM4vVideoEncoderCap()
{
    return new MediaProfiles::VideoEncoderCap(
#ifdef QCOM_HARDWARE
        VIDEO_ENCODER_MPEG_4_SP, 192000, 20 * 1000 * 1000, 176, 1920, 144, 1088, 1, 30);
#else
        VIDEO_ENCODER_MPEG_4_SP, 192000, 420000, 176, 352, 144, 288, 1, 20);
#endif
}

#ifdef QCOM_HARDWARE
/*static*/ MediaProfiles::VideoEncoderCap*
MediaProfiles::createDefaultH264VideoEncoderCap()
{
    return new MediaProfiles::VideoEncoderCap(
        VIDEO_ENCODER_H264, 192000, 20 * 1000 * 1000, 176, 1920, 144, 1088, 1, 30);
}
#endif

/*static*/ void
MediaProfiles::createDefaultVideoEncoders(MediaProfiles *profiles)
{
    profiles->mVideoEncoders.add(createDefaultH263VideoEncoderCap());
    profiles->mVideoEncoders.add(createDefaultM4vVideoEncoderCap());
#ifdef QCOM_HARDWARE
    profiles->mVideoEncoders.add(createDefaultH264VideoEncoderCap());
#endif
}

/*static*/ MediaProfiles::CamcorderProfile*
MediaProfiles::createDefaultCamcorderTimeLapseQcifProfile(camcorder_quality quality)
{
    MediaProfiles::VideoCodec *videoCodec =
        new MediaProfiles::VideoCodec(VIDEO_ENCODER_H263, 1000000, 176, 144, 20);

    AudioCodec *audioCodec = new AudioCodec(AUDIO_ENCODER_AMR_NB, 12200, 8000, 1);
    CamcorderProfile *profile = new MediaProfiles::CamcorderProfile;
    profile->mCameraId = 0;
    profile->mFileFormat = OUTPUT_FORMAT_THREE_GPP;
    profile->mQuality = quality;
    profile->mDuration = 60;
    profile->mVideoCodec = videoCodec;
    profile->mAudioCodec = audioCodec;
    return profile;
}

/*static*/ MediaProfiles::CamcorderProfile*
MediaProfiles::createDefaultCamcorderTimeLapse480pProfile(camcorder_quality quality)
{
    MediaProfiles::VideoCodec *videoCodec =
        new MediaProfiles::VideoCodec(VIDEO_ENCODER_H263, 20000000, 720, 480, 20);

    AudioCodec *audioCodec = new AudioCodec(AUDIO_ENCODER_AMR_NB, 12200, 8000, 1);
    CamcorderProfile *profile = new MediaProfiles::CamcorderProfile;
    profile->mCameraId = 0;
    profile->mFileFormat = OUTPUT_FORMAT_THREE_GPP;
    profile->mQuality = quality;
    profile->mDuration = 60;
    profile->mVideoCodec = videoCodec;
    profile->mAudioCodec = audioCodec;
    return profile;
}

/*static*/ void
MediaProfiles::createDefaultCamcorderTimeLapseLowProfiles(
        MediaProfiles::CamcorderProfile **lowTimeLapseProfile,
        MediaProfiles::CamcorderProfile **lowSpecificTimeLapseProfile) {
    *lowTimeLapseProfile = createDefaultCamcorderTimeLapseQcifProfile(CAMCORDER_QUALITY_TIME_LAPSE_LOW);
    *lowSpecificTimeLapseProfile = createDefaultCamcorderTimeLapseQcifProfile(CAMCORDER_QUALITY_TIME_LAPSE_QCIF);
}

/*static*/ void
MediaProfiles::createDefaultCamcorderTimeLapseHighProfiles(
        MediaProfiles::CamcorderProfile **highTimeLapseProfile,
        MediaProfiles::CamcorderProfile **highSpecificTimeLapseProfile) {
    *highTimeLapseProfile = createDefaultCamcorderTimeLapse480pProfile(CAMCORDER_QUALITY_TIME_LAPSE_HIGH);
    *highSpecificTimeLapseProfile = createDefaultCamcorderTimeLapse480pProfile(CAMCORDER_QUALITY_TIME_LAPSE_480P);
}

/*static*/ MediaProfiles::CamcorderProfile*
MediaProfiles::createDefaultCamcorderQcifProfile(camcorder_quality quality)
{
    MediaProfiles::VideoCodec *videoCodec =
        new MediaProfiles::VideoCodec(VIDEO_ENCODER_H263, 192000, 176, 144, 20);

    MediaProfiles::AudioCodec *audioCodec =
        new MediaProfiles::AudioCodec(AUDIO_ENCODER_AMR_NB, 12200, 8000, 1);

    MediaProfiles::CamcorderProfile *profile = new MediaProfiles::CamcorderProfile;
    profile->mCameraId = 0;
    profile->mFileFormat = OUTPUT_FORMAT_THREE_GPP;
    profile->mQuality = quality;
    profile->mDuration = 30;
    profile->mVideoCodec = videoCodec;
    profile->mAudioCodec = audioCodec;
    return profile;
}

/*static*/ MediaProfiles::CamcorderProfile*
MediaProfiles::createDefaultCamcorderCifProfile(camcorder_quality quality)
{
    MediaProfiles::VideoCodec *videoCodec =
        new MediaProfiles::VideoCodec(VIDEO_ENCODER_H263, 360000, 352, 288, 20);

    AudioCodec *audioCodec = new AudioCodec(AUDIO_ENCODER_AMR_NB, 12200, 8000, 1);
    CamcorderProfile *profile = new MediaProfiles::CamcorderProfile;
    profile->mCameraId = 0;
    profile->mFileFormat = OUTPUT_FORMAT_THREE_GPP;
    profile->mQuality = quality;
    profile->mDuration = 60;
    profile->mVideoCodec = videoCodec;
    profile->mAudioCodec = audioCodec;
    return profile;
}

/*static*/ void
MediaProfiles::createDefaultCamcorderLowProfiles(
        MediaProfiles::CamcorderProfile **lowProfile,
        MediaProfiles::CamcorderProfile **lowSpecificProfile) {
    *lowProfile = createDefaultCamcorderQcifProfile(CAMCORDER_QUALITY_LOW);
    *lowSpecificProfile = createDefaultCamcorderQcifProfile(CAMCORDER_QUALITY_QCIF);
}

/*static*/ void
MediaProfiles::createDefaultCamcorderHighProfiles(
        MediaProfiles::CamcorderProfile **highProfile,
        MediaProfiles::CamcorderProfile **highSpecificProfile) {
    *highProfile = createDefaultCamcorderCifProfile(CAMCORDER_QUALITY_HIGH);
    *highSpecificProfile = createDefaultCamcorderCifProfile(CAMCORDER_QUALITY_CIF);
}

/*static*/ void
MediaProfiles::createDefaultCamcorderProfiles(MediaProfiles *profiles)
{
    // low camcorder profiles.
    MediaProfiles::CamcorderProfile *lowProfile, *lowSpecificProfile;
    createDefaultCamcorderLowProfiles(&lowProfile, &lowSpecificProfile);
    profiles->mCamcorderProfiles.add(lowProfile);
    profiles->mCamcorderProfiles.add(lowSpecificProfile);

    // high camcorder profiles.
    MediaProfiles::CamcorderProfile* highProfile, *highSpecificProfile;
    createDefaultCamcorderHighProfiles(&highProfile, &highSpecificProfile);
    profiles->mCamcorderProfiles.add(highProfile);
    profiles->mCamcorderProfiles.add(highSpecificProfile);

    // low camcorder time lapse profiles.
    MediaProfiles::CamcorderProfile *lowTimeLapseProfile, *lowSpecificTimeLapseProfile;
    createDefaultCamcorderTimeLapseLowProfiles(&lowTimeLapseProfile, &lowSpecificTimeLapseProfile);
    profiles->mCamcorderProfiles.add(lowTimeLapseProfile);
    profiles->mCamcorderProfiles.add(lowSpecificTimeLapseProfile);

    // high camcorder time lapse profiles.
    MediaProfiles::CamcorderProfile *highTimeLapseProfile, *highSpecificTimeLapseProfile;
    createDefaultCamcorderTimeLapseHighProfiles(&highTimeLapseProfile, &highSpecificTimeLapseProfile);
    profiles->mCamcorderProfiles.add(highTimeLapseProfile);
    profiles->mCamcorderProfiles.add(highSpecificTimeLapseProfile);

    // For emulator and other legacy devices which does not have a
    // media_profiles.xml file, We assume that the default camera id
    // is 0 and that is the only camera available.
    profiles->mCameraIds.push(0);
}

/*static*/ void
MediaProfiles::createDefaultAudioEncoders(MediaProfiles *profiles)
{
    profiles->mAudioEncoders.add(createDefaultAmrNBEncoderCap());
#ifdef QCOM_HARDWARE
    profiles->mAudioEncoders.add(createDefaultAacEncoderCap());
#endif
}

/*static*/ void
MediaProfiles::createDefaultVideoDecoders(MediaProfiles *profiles)
{
    MediaProfiles::VideoDecoderCap *cap =
        new MediaProfiles::VideoDecoderCap(VIDEO_DECODER_WMV);

    profiles->mVideoDecoders.add(cap);
}

/*static*/ void
MediaProfiles::createDefaultAudioDecoders(MediaProfiles *profiles)
{
    MediaProfiles::AudioDecoderCap *cap =
        new MediaProfiles::AudioDecoderCap(AUDIO_DECODER_WMA);

    profiles->mAudioDecoders.add(cap);
}

/*static*/ void
MediaProfiles::createDefaultEncoderOutputFileFormats(MediaProfiles *profiles)
{
    profiles->mEncoderOutputFileFormats.add(OUTPUT_FORMAT_THREE_GPP);
    profiles->mEncoderOutputFileFormats.add(OUTPUT_FORMAT_MPEG_4);
}

/*static*/ MediaProfiles::AudioEncoderCap*
MediaProfiles::createDefaultAmrNBEncoderCap()
{
    return new MediaProfiles::AudioEncoderCap(
        AUDIO_ENCODER_AMR_NB, 5525, 12200, 8000, 8000, 1, 1);
}

#ifdef QCOM_HARDWARE
/*static*/ MediaProfiles::AudioEncoderCap*
MediaProfiles::createDefaultAacEncoderCap()
{
    return new MediaProfiles::AudioEncoderCap(
        AUDIO_ENCODER_AAC, 64000, 156000, 8000, 48000, 1, 2);
}
#endif

/*static*/ void
MediaProfiles::createDefaultImageEncodingQualityLevels(MediaProfiles *profiles)
{
    ImageEncodingQualityLevels *levels = new ImageEncodingQualityLevels();
    levels->mCameraId = 0;
    levels->mLevels.add(70);
    levels->mLevels.add(80);
    levels->mLevels.add(90);
    profiles->mImageEncodingQualityLevels.add(levels);
}

/*static*/ void
MediaProfiles::createDefaultVideoEditorCap(MediaProfiles *profiles)
{
    profiles->mVideoEditorCap =
        new MediaProfiles::VideoEditorCap(
                VIDEOEDITOR_DEFAULT_MAX_INPUT_FRAME_WIDTH,
                VIDEOEDITOR_DEFUALT_MAX_INPUT_FRAME_HEIGHT,
                VIDEOEDITOR_DEFAULT_MAX_OUTPUT_FRAME_WIDTH,
                VIDEOEDITOR_DEFUALT_MAX_OUTPUT_FRAME_HEIGHT,
                VIDEOEDITOR_DEFAULT_MAX_PREFETCH_YUV_FRAMES);
}
/*static*/ void
MediaProfiles::createDefaultExportVideoProfiles(MediaProfiles *profiles)
{
    // Create default video export profiles
    profiles->mVideoEditorExportProfiles.add(
        new ExportVideoProfile(VIDEO_ENCODER_H263,
            OMX_VIDEO_H263ProfileBaseline, OMX_VIDEO_H263Level10));
    profiles->mVideoEditorExportProfiles.add(
        new ExportVideoProfile(VIDEO_ENCODER_MPEG_4_SP,
            OMX_VIDEO_MPEG4ProfileSimple, OMX_VIDEO_MPEG4Level1));
    profiles->mVideoEditorExportProfiles.add(
        new ExportVideoProfile(VIDEO_ENCODER_H264,
            OMX_VIDEO_AVCProfileBaseline, OMX_VIDEO_AVCLevel13));
}

/*static*/ MediaProfiles*
MediaProfiles::createDefaultInstance()
{
    MediaProfiles *profiles = new MediaProfiles;
    createDefaultCamcorderProfiles(profiles);
    createDefaultVideoEncoders(profiles);
    createDefaultAudioEncoders(profiles);
    createDefaultVideoDecoders(profiles);
    createDefaultAudioDecoders(profiles);
    createDefaultEncoderOutputFileFormats(profiles);
    createDefaultImageEncodingQualityLevels(profiles);
    createDefaultVideoEditorCap(profiles);
    createDefaultExportVideoProfiles(profiles);
    return profiles;
}

/*static*/ MediaProfiles*
MediaProfiles::createInstanceFromXmlFile(const char *xml)
{
    FILE *fp = NULL;
    CHECK((fp = fopen(xml, "r")));

    XML_Parser parser = ::XML_ParserCreate(NULL);
    CHECK(parser != NULL);

    MediaProfiles *profiles = new MediaProfiles();
    ::XML_SetUserData(parser, profiles);
    ::XML_SetElementHandler(parser, startElementHandler, NULL);

    /*
      FIXME:
      expat is not compiled with -DXML_DTD. We don't have DTD parsing support.

      if (!::XML_SetParamEntityParsing(parser, XML_PARAM_ENTITY_PARSING_ALWAYS)) {
          ALOGE("failed to enable DTD support in the xml file");
          return UNKNOWN_ERROR;
      }

    */

    const int BUFF_SIZE = 512;
    for (;;) {
        void *buff = ::XML_GetBuffer(parser, BUFF_SIZE);
        if (buff == NULL) {
            ALOGE("failed to in call to XML_GetBuffer()");
            delete profiles;
            profiles = NULL;
            goto exit;
        }

        int bytes_read = ::fread(buff, 1, BUFF_SIZE, fp);
        if (bytes_read < 0) {
            ALOGE("failed in call to read");
            delete profiles;
            profiles = NULL;
            goto exit;
        }

        CHECK(::XML_ParseBuffer(parser, bytes_read, bytes_read == 0));

        if (bytes_read == 0) break;  // done parsing the xml file
    }

exit:
    ::XML_ParserFree(parser);
    ::fclose(fp);
    return profiles;
}

Vector<output_format> MediaProfiles::getOutputFileFormats() const
{
    return mEncoderOutputFileFormats;  // copy out
}

Vector<video_encoder> MediaProfiles::getVideoEncoders() const
{
    Vector<video_encoder> encoders;
    for (size_t i = 0; i < mVideoEncoders.size(); ++i) {
        encoders.add(mVideoEncoders[i]->mCodec);
    }
    return encoders;  // copy out
}

int MediaProfiles::getVideoEncoderParamByName(const char *name, video_encoder codec) const
{
    ALOGV("getVideoEncoderParamByName: %s for codec %d", name, codec);
    int index = -1;
    for (size_t i = 0, n = mVideoEncoders.size(); i < n; ++i) {
        if (mVideoEncoders[i]->mCodec == codec) {
            index = i;
            break;
        }
    }
    if (index == -1) {
        ALOGE("The given video encoder %d is not found", codec);
        return -1;
    }

    if (!strcmp("enc.vid.width.min", name)) return mVideoEncoders[index]->mMinFrameWidth;
    if (!strcmp("enc.vid.width.max", name)) return mVideoEncoders[index]->mMaxFrameWidth;
    if (!strcmp("enc.vid.height.min", name)) return mVideoEncoders[index]->mMinFrameHeight;
    if (!strcmp("enc.vid.height.max", name)) return mVideoEncoders[index]->mMaxFrameHeight;
    if (!strcmp("enc.vid.bps.min", name)) return mVideoEncoders[index]->mMinBitRate;
    if (!strcmp("enc.vid.bps.max", name)) return mVideoEncoders[index]->mMaxBitRate;
    if (!strcmp("enc.vid.fps.min", name)) return mVideoEncoders[index]->mMinFrameRate;
    if (!strcmp("enc.vid.fps.max", name)) return mVideoEncoders[index]->mMaxFrameRate;

    ALOGE("The given video encoder param name %s is not found", name);
    return -1;
}
int MediaProfiles::getVideoEditorExportParamByName(
    const char *name, int codec) const
{
    ALOGV("getVideoEditorExportParamByName: name %s codec %d", name, codec);
    ExportVideoProfile *exportProfile = NULL;
    int index = -1;
    for (size_t i =0; i < mVideoEditorExportProfiles.size(); i++) {
        exportProfile = mVideoEditorExportProfiles[i];
        if (exportProfile->mCodec == codec) {
            index = i;
            break;
        }
    }
    if (index == -1) {
        ALOGE("The given video decoder %d is not found", codec);
        return -1;
    }
    if (!strcmp("videoeditor.export.profile", name))
        return exportProfile->mProfile;
    if (!strcmp("videoeditor.export.level", name))
        return exportProfile->mLevel;

    ALOGE("The given video editor export param name %s is not found", name);
    return -1;
}
int MediaProfiles::getVideoEditorCapParamByName(const char *name) const
{
    ALOGV("getVideoEditorCapParamByName: %s", name);

    if (mVideoEditorCap == NULL) {
        ALOGE("The mVideoEditorCap is not created, then create default cap.");
        createDefaultVideoEditorCap(sInstance);
    }

    if (!strcmp("videoeditor.input.width.max", name))
        return mVideoEditorCap->mMaxInputFrameWidth;
    if (!strcmp("videoeditor.input.height.max", name))
        return mVideoEditorCap->mMaxInputFrameHeight;
    if (!strcmp("videoeditor.output.width.max", name))
        return mVideoEditorCap->mMaxOutputFrameWidth;
    if (!strcmp("videoeditor.output.height.max", name))
        return mVideoEditorCap->mMaxOutputFrameHeight;
    if (!strcmp("maxPrefetchYUVFrames", name))
        return mVideoEditorCap->mMaxPrefetchYUVFrames;

    ALOGE("The given video editor param name %s is not found", name);
    return -1;
}

Vector<audio_encoder> MediaProfiles::getAudioEncoders() const
{
    Vector<audio_encoder> encoders;
    for (size_t i = 0; i < mAudioEncoders.size(); ++i) {
        encoders.add(mAudioEncoders[i]->mCodec);
    }
    return encoders;  // copy out
}

int MediaProfiles::getAudioEncoderParamByName(const char *name, audio_encoder codec) const
{
    ALOGV("getAudioEncoderParamByName: %s for codec %d", name, codec);
    int index = -1;
    for (size_t i = 0, n = mAudioEncoders.size(); i < n; ++i) {
        if (mAudioEncoders[i]->mCodec == codec) {
            index = i;
            break;
        }
    }
    if (index == -1) {
        ALOGE("The given audio encoder %d is not found", codec);
        return -1;
    }

    if (!strcmp("enc.aud.ch.min", name)) return mAudioEncoders[index]->mMinChannels;
    if (!strcmp("enc.aud.ch.max", name)) return mAudioEncoders[index]->mMaxChannels;
    if (!strcmp("enc.aud.bps.min", name)) return mAudioEncoders[index]->mMinBitRate;
    if (!strcmp("enc.aud.bps.max", name)) return mAudioEncoders[index]->mMaxBitRate;
    if (!strcmp("enc.aud.hz.min", name)) return mAudioEncoders[index]->mMinSampleRate;
    if (!strcmp("enc.aud.hz.max", name)) return mAudioEncoders[index]->mMaxSampleRate;

    ALOGE("The given audio encoder param name %s is not found", name);
    return -1;
}

Vector<video_decoder> MediaProfiles::getVideoDecoders() const
{
    Vector<video_decoder> decoders;
    for (size_t i = 0; i < mVideoDecoders.size(); ++i) {
        decoders.add(mVideoDecoders[i]->mCodec);
    }
    return decoders;  // copy out
}

Vector<audio_decoder> MediaProfiles::getAudioDecoders() const
{
    Vector<audio_decoder> decoders;
    for (size_t i = 0; i < mAudioDecoders.size(); ++i) {
        decoders.add(mAudioDecoders[i]->mCodec);
    }
    return decoders;  // copy out
}

int MediaProfiles::getCamcorderProfileIndex(int cameraId, camcorder_quality quality) const
{
    int index = -1;
    for (size_t i = 0, n = mCamcorderProfiles.size(); i < n; ++i) {
        if (mCamcorderProfiles[i]->mCameraId == cameraId &&
            mCamcorderProfiles[i]->mQuality == quality) {
            index = i;
            break;
        }
    }
    ALOGE("Guru : quality = %d, index = %d",quality,index);
    return index;
}

int MediaProfiles::getCamcorderProfileParamByName(const char *name,
                                                  int cameraId,
                                                  camcorder_quality quality) const
{
    ALOGE("getCamcorderProfileParamByName: %s for camera %d, quality %d",
         name, cameraId, quality);

    int index = getCamcorderProfileIndex(cameraId, quality);
    if (index == -1) {
        ALOGE("The given camcorder profile camera %d quality %d is not found",
             cameraId, quality);
        return -1;
    }

    if (!strcmp("duration", name)) return mCamcorderProfiles[index]->mDuration;
    if (!strcmp("file.format", name)) return mCamcorderProfiles[index]->mFileFormat;
    if (!strcmp("vid.codec", name)) return mCamcorderProfiles[index]->mVideoCodec->mCodec;
    if (!strcmp("vid.width", name)) return mCamcorderProfiles[index]->mVideoCodec->mFrameWidth;
    if (!strcmp("vid.height", name)) return mCamcorderProfiles[index]->mVideoCodec->mFrameHeight;
    if (!strcmp("vid.bps", name)) return mCamcorderProfiles[index]->mVideoCodec->mBitRate;
    if (!strcmp("vid.fps", name)) return mCamcorderProfiles[index]->mVideoCodec->mFrameRate;
    if (!strcmp("aud.codec", name)) return mCamcorderProfiles[index]->mAudioCodec->mCodec;
    if (!strcmp("aud.bps", name)) return mCamcorderProfiles[index]->mAudioCodec->mBitRate;
    if (!strcmp("aud.ch", name)) return mCamcorderProfiles[index]->mAudioCodec->mChannels;
    if (!strcmp("aud.hz", name)) return mCamcorderProfiles[index]->mAudioCodec->mSampleRate;

    ALOGE("The given camcorder profile param id %d name %s is not found", cameraId, name);
    return -1;
}

bool MediaProfiles::hasCamcorderProfile(int cameraId, camcorder_quality quality) const
{
    return (getCamcorderProfileIndex(cameraId, quality) != -1);
}

Vector<int> MediaProfiles::getImageEncodingQualityLevels(int cameraId) const
{
    Vector<int> result;
    ImageEncodingQualityLevels *levels = findImageEncodingQualityLevels(cameraId);
    if (levels != NULL) {
        result = levels->mLevels;  // copy out
    }
    return result;
}

int MediaProfiles::getStartTimeOffsetMs(int cameraId) const {
    int offsetTimeMs = -1;
    ssize_t index = mStartTimeOffsets.indexOfKey(cameraId);
    if (index >= 0) {
        offsetTimeMs = mStartTimeOffsets.valueFor(cameraId);
    }
    ALOGV("offsetTime=%d ms and cameraId=%d", offsetTimeMs, cameraId);
    return offsetTimeMs;
}

MediaProfiles::~MediaProfiles()
{
    CHECK("destructor should never be called" == 0);
#if 0
    for (size_t i = 0; i < mAudioEncoders.size(); ++i) {
        delete mAudioEncoders[i];
    }
    mAudioEncoders.clear();

    for (size_t i = 0; i < mVideoEncoders.size(); ++i) {
        delete mVideoEncoders[i];
    }
    mVideoEncoders.clear();

    for (size_t i = 0; i < mVideoDecoders.size(); ++i) {
        delete mVideoDecoders[i];
    }
    mVideoDecoders.clear();

    for (size_t i = 0; i < mAudioDecoders.size(); ++i) {
        delete mAudioDecoders[i];
    }
    mAudioDecoders.clear();

    for (size_t i = 0; i < mCamcorderProfiles.size(); ++i) {
        delete mCamcorderProfiles[i];
    }
    mCamcorderProfiles.clear();
#endif
}
} // namespace android<|MERGE_RESOLUTION|>--- conflicted
+++ resolved
@@ -518,28 +518,16 @@
         // Check high and low from either camcorder profile or timelapse profile
         // but not both. Default, check camcorder profile
         size_t j = 0;
-<<<<<<< HEAD
-        size_t n_ = 2;
-        if (isTimelapseProfile(quality)) {
-            // Check timelapse profile instead.
-            j = 2;
-            n_ = kNumRequiredProfiles;
-=======
         size_t o = 2;
         if (isTimelapseProfile(quality)) {
             // Check timelapse profile instead.
             j = 2;
             o = kNumRequiredProfiles;
->>>>>>> 55536138
         } else {
             // Must be camcorder profile.
             CHECK(isCamcorderProfile(quality));
         }
-<<<<<<< HEAD
-        for (; j < n_; ++j) {
-=======
         for (; j < o; ++j) {
->>>>>>> 55536138
             info = &(mRequiredProfileRefs[refIndex].mRefs[j]);
             if ((j % 2 == 0 && product > info->mResolutionProduct) ||  // low
                 (j % 2 != 0 && product < info->mResolutionProduct)) {  // high
