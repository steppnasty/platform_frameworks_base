--- conflicted
+++ resolved
@@ -287,65 +287,6 @@
         // when screen is facing the sky or ground), we completely ignore orientation data.
         private static final int MAX_TILT = 75;
 
-<<<<<<< HEAD
-        // Additional limits on tilt angle to transition to each new orientation.  We ignore all
-        // data with tilt beyond MAX_TILT, but we can set stricter limits on transitions to a
-        // particular orientation here.
-        private static final int[] MAX_TRANSITION_TILT = new int[] {MAX_TILT, 65, 65, 40};
-
-        // Between this tilt angle and MAX_TILT, we'll allow orientation changes, but we'll filter
-        // with a higher time constant, making us less sensitive to change.  This primarily helps
-        // prevent momentary orientation changes when placing a device on a table from the side (or
-        // picking one up).
-        private static final int PARTIAL_TILT = 50;
-
-        // Maximum allowable deviation of the magnitude of the sensor vector from that of gravity,
-        // in m/s^2.  Beyond this, we assume the phone is under external forces and we can't trust
-        // the sensor data.  However, under constantly vibrating conditions (think car mount), we
-        // still want to pick up changes, so rather than ignore the data, we filter it with a very
-        // high time constant.
-        private static final float MAX_DEVIATION_FROM_GRAVITY = 1.5f;
-
-        // Actual sampling period corresponding to SensorManager.SENSOR_DELAY_NORMAL.  There's no
-        // way to get this information from SensorManager.
-        // Note the actual period is generally 3-30ms larger than this depending on the device, but
-        // that's not enough to significantly skew our results.
-        private static final int SAMPLING_PERIOD_MS = 200;
-
-        // The following time constants are all used in low-pass filtering the accelerometer output.
-        // See http://en.wikipedia.org/wiki/Low-pass_filter#Discrete-time_realization for
-        // background.
-
-        // When device is near-vertical (screen approximately facing the horizon)
-        private static final int DEFAULT_TIME_CONSTANT_MS = 100;
-        // When device is partially tilted towards the sky or ground
-        private static final int TILTED_TIME_CONSTANT_MS = 500;
-        // When device is under external acceleration, i.e. not just gravity.  We heavily distrust
-        // such readings.
-        private static final int ACCELERATING_TIME_CONSTANT_MS = 2000;
-
-        private static final float DEFAULT_LOWPASS_ALPHA =
-            computeLowpassAlpha(DEFAULT_TIME_CONSTANT_MS);
-        private static final float TILTED_LOWPASS_ALPHA =
-            computeLowpassAlpha(TILTED_TIME_CONSTANT_MS);
-        private static final float ACCELERATING_LOWPASS_ALPHA =
-            computeLowpassAlpha(ACCELERATING_TIME_CONSTANT_MS);
-
-        private boolean mAllow180Rotation = false;
-
-        private WindowOrientationListener mOrientationListener;
-        private int mRotation = ROTATION_0; // Current orientation state
-        private float mTiltAngle = 0; // low-pass filtered
-        private float mOrientationAngle = 0; // low-pass filtered
-
-        /*
-         * Each "distrust" counter represents our current level of distrust in the data based on
-         * a certain signal.  For each data point that is deemed unreliable based on that signal,
-         * the counter increases; otherwise, the counter decreases.  Exact rules vary.
-         */
-        private int mAccelerationDistrust = 0; // based on magnitude != gravity
-        private int mTiltDistrust = 0; // based on tilt close to +/- 90 degrees
-=======
         // The tilt angle range in degrees for each orientation.
         // Beyond these tilt angles, we don't even consider transitioning into the
         // specified orientation.  We place more stringent requirements on unnatural
@@ -363,7 +304,6 @@
             /* ROTATION_180 */ { -20, 65 },
             /* ROTATION_270 */ { -20, 70 }
         };
->>>>>>> eebc944f
 
         // The gap angle in degrees between adjacent orientation angles for hysteresis.
         // This creates a "dead zone" between the current orientation and a proposed
@@ -413,17 +353,6 @@
 
         @Override
         public void onSensorChanged(SensorEvent event) {
-<<<<<<< HEAD
-            // the vector given in the SensorEvent points straight up (towards the sky) under ideal
-            // conditions (the phone is not accelerating).  i'll call this upVector elsewhere.
-            float x = event.values[_DATA_X];
-            float y = event.values[_DATA_Y];
-            float z = event.values[_DATA_Z];
-            float magnitude = vectorMagnitude(x, y, z);
-            float deviation = Math.abs(magnitude - SensorManager.STANDARD_GRAVITY);
-
-            handleAccelerationDistrust(deviation);
-=======
             final boolean log = mOrientationListener.mLogEnabled;
 
             // The vector given in the SensorEvent points straight up (towards the sky) under ideal
@@ -436,7 +365,6 @@
                 Slog.v(TAG, "Raw acceleration vector: " +
                         "x=" + x + ", y=" + y + ", z=" + z);
             }
->>>>>>> eebc944f
 
             // Apply a low-pass filter to the acceleration up vector in cartesian space.
             // Reset the orientation listener state if the samples are too far apart in time
