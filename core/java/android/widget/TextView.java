--- conflicted
+++ resolved
@@ -4364,6 +4364,7 @@
 
         switch (keyCode) {
             case KeyEvent.KEYCODE_ENTER:
+                mEnterKeyIsDown = true;
                 // If ALT modifier is held, then we always insert a
                 // newline character.
                 if ((event.getMetaState()&KeyEvent.META_ALT_ON) == 0) {
@@ -4396,6 +4397,7 @@
                 break;
                 
             case KeyEvent.KEYCODE_DPAD_CENTER:
+                mDPadCenterIsDown = true;
                 if (shouldAdvanceFocusOnEnter()) {
                     return 0;
                 }
@@ -4490,6 +4492,7 @@
 
         switch (keyCode) {
             case KeyEvent.KEYCODE_DPAD_CENTER:
+                mDPadCenterIsDown = false;
                 /*
                  * If there is a click listener, just call through to
                  * super, which will invoke it.
@@ -4510,6 +4513,7 @@
                 return super.onKeyUp(keyCode, event);
                 
             case KeyEvent.KEYCODE_ENTER:
+                mEnterKeyIsDown = false;
                 if (mInputContentType != null
                         && mInputContentType.onEditorActionListener != null
                         && mInputContentType.enterDown) {
@@ -7288,9 +7292,21 @@
         }
 
         // Two ints packed in a long
+        return packRangeInLong(start, end);
+    }
+
+    private static long packRangeInLong(int start, int end) {
         return (((long) start) << 32) | end;
     }
 
+    private static int extractRangeStartFromLong(long range) {
+        return (int) (range >>> 32);
+    }
+
+    private static int extractRangeEndFromLong(long range) {
+        return (int) (range & 0x00000000FFFFFFFFL);
+    }
+    
     private void selectCurrentWord() {
         // In case selection mode is started after an orientation change or after a select all,
         // use the current selection instead of creating one
@@ -7298,67 +7314,31 @@
             return;
         }
 
+        int minOffset, maxOffset;
+
+        if (mDPadCenterIsDown || mEnterKeyIsDown) {
+            minOffset = getSelectionStart();
+            maxOffset = getSelectionEnd();
+        } else {
+            // selectionModifierCursorController is not null at that point
+            SelectionModifierCursorController selectionModifierCursorController =
+                ((SelectionModifierCursorController) mSelectionModifierCursorController);
+            minOffset = selectionModifierCursorController.getMinTouchOffset();
+            maxOffset = selectionModifierCursorController.getMaxTouchOffset();
+        }
+
         int selectionStart, selectionEnd;
-
-        // selectionModifierCursorController is not null at that point
-        SelectionModifierCursorController selectionModifierCursorController =
-            ((SelectionModifierCursorController) mSelectionModifierCursorController);
-        int minOffset = selectionModifierCursorController.getMinTouchOffset();
-        int maxOffset = selectionModifierCursorController.getMaxTouchOffset();
-
-        if (minOffset == maxOffset) {
-            int offset = Math.max(0, Math.min(minOffset, mTransformed.length()));
-
-            // Tolerance, number of charaters around tapped position
-            final int range = 1;
-            final int max = mTransformed.length() - 1;
-
-            // 'Smart' word selection: detect position between words
-            for (int i = -range; i <= range; i++) {
-                int index = offset + i;
-                if (index >= 0 && index <= max) {
-                    if (Character.isSpaceChar(mTransformed.charAt(index))) {
-                        // Select current space
-                        selectionStart = index;
-                        selectionEnd = selectionStart + 1;
-
-                        // Extend selection to maximum space range
-                        while (selectionStart > 0 &&
-                                Character.isSpaceChar(mTransformed.charAt(selectionStart - 1))) {
-                            selectionStart--;
-                        }
-                        while (selectionEnd < max &&
-                                Character.isSpaceChar(mTransformed.charAt(selectionEnd))) {
-                            selectionEnd++;
-                        }
-
-                        Selection.setSelection((Spannable) mText, selectionStart, selectionEnd);
-                        return;
-                    }
-                }
-            }
-
-            // 'Smart' word selection: detect position at beginning or end of text.
-            if (offset <= range) {
-                Selection.setSelection((Spannable) mText, 0, 0);
-                return;
-            }
-            if (offset >= (max - range)) {
-                Selection.setSelection((Spannable) mText, max + 1, max + 1);
-                return;
-            }
-        }
 
         long wordLimits = getWordLimitsAt(minOffset);
         if (wordLimits >= 0) {
-            selectionStart = (int) (wordLimits >>> 32);
+            selectionStart = extractRangeStartFromLong(wordLimits);
         } else {
             selectionStart = Math.max(minOffset - 5, 0);
         }
 
         wordLimits = getWordLimitsAt(maxOffset);
         if (wordLimits >= 0) {
-            selectionEnd = (int) (wordLimits & 0x00000000FFFFFFFFL);
+            selectionEnd = extractRangeEndFromLong(wordLimits);
         } else {
             selectionEnd = Math.min(maxOffset + 5, mText.length());
         }
@@ -7487,8 +7467,6 @@
 
         switch (id) {
             case ID_COPY_URL:
-
-<<<<<<< HEAD
                 URLSpan[] urls = ((Spanned) mText).getSpans(min, max, URLSpan.class);
                 if (urls.length >= 1) {
                     ClipData clip = null;
@@ -7498,28 +7476,6 @@
                             clip = ClipData.newRawUri(null, null, uri);
                         } else {
                             clip.addItem(new ClipData.Item(uri));
-=======
-                    if (Character.isSpaceChar(paste.charAt(0))) {
-                        if (min > 0 && Character.isSpaceChar(mTransformed.charAt(min - 1))) {
-                            // Two spaces at beginning of paste: remove one
-                            final int originalLength = mText.length();
-                            ((Editable) mText).replace(min - 1, min, "");
-                            // Due to filters, there is no garantee that exactly one character was
-                            // removed. Count instead.
-                            final int delta = mText.length() - originalLength;
-                            min += delta;
-                            max += delta;
-                        }
-                    } else {
-                        if (min > 0 && !Character.isSpaceChar(mTransformed.charAt(min - 1))) {
-                            // No space at beginning of paste: add one
-                            final int originalLength = mText.length();
-                            ((Editable) mText).replace(min, min, " ");
-                            // Taking possible filters into account as above.
-                            final int delta = mText.length() - originalLength;
-                            min += delta;
-                            max += delta;
->>>>>>> ba04dbc6
                         }
                     }
                     if (clip != null) {
@@ -7534,6 +7490,49 @@
             }
 
         return false;
+    }
+
+    /**
+     * Prepare text so that there are not zero or two spaces at beginning and end of region defined
+     * by [min, max] when replacing this region by paste.
+     */
+    private long prepareSpacesAroundPaste(int min, int max, CharSequence paste) {
+        // Paste adds/removes spaces before or after insertion as needed.
+        if (Character.isSpaceChar(paste.charAt(0))) {
+            if (min > 0 && Character.isSpaceChar(mTransformed.charAt(min - 1))) {
+                // Two spaces at beginning of paste: remove one
+                final int originalLength = mText.length();
+                ((Editable) mText).replace(min - 1, min, "");
+                // Due to filters, there is no garantee that exactly one character was
+                // removed. Count instead.
+                final int delta = mText.length() - originalLength;
+                min += delta;
+                max += delta;
+            }
+        } else {
+            if (min > 0 && !Character.isSpaceChar(mTransformed.charAt(min - 1))) {
+                // No space at beginning of paste: add one
+                final int originalLength = mText.length();
+                ((Editable) mText).replace(min, min, " ");
+                // Taking possible filters into account as above.
+                final int delta = mText.length() - originalLength;
+                min += delta;
+                max += delta;
+            }
+        }
+
+        if (Character.isSpaceChar(paste.charAt(paste.length() - 1))) {
+            if (max < mText.length() && Character.isSpaceChar(mTransformed.charAt(max))) {
+                // Two spaces at end of paste: remove one
+                ((Editable) mText).replace(max, max + 1, "");
+            }
+        } else {
+            if (max < mText.length() && !Character.isSpaceChar(mTransformed.charAt(max))) {
+                // No space at end of paste: add one
+                ((Editable) mText).replace(max, max, " ");
+            }
+        }
+        return packRangeInLong(min, max);
     }
 
     @Override
@@ -7727,6 +7726,9 @@
                             CharSequence paste = clip.getItem(i).coerceToText(getContext());
                             if (paste != null) {
                                 if (!didfirst) {
+                                    long minMax = prepareSpacesAroundPaste(min, max, paste);
+                                    min = extractRangeStartFromLong(minMax);
+                                    max = extractRangeEndFromLong(minMax);
                                     Selection.setSelection((Spannable) mText, max);
                                     ((Editable) mText).replace(min, max, paste);
                                 } else {
@@ -7737,7 +7739,6 @@
                         }
                         stopSelectionActionMode();
                     }
-
                     return true;
 
                 case ID_CUT:
@@ -8352,6 +8353,10 @@
     private CursorController        mSelectionModifierCursorController;
     private ActionMode              mSelectionActionMode;
     private int                     mLastTouchOffset = -1;
+    // These are needed to desambiguate a long click. If the long click comes from ones of these, we
+    // select from the current cursor position. Otherwise, select from long pressed position.
+    private boolean                 mDPadCenterIsDown = false;
+    private boolean                 mEnterKeyIsDown = false;
     // Created once and shared by different CursorController helper methods.
     // Only one cursor controller is active at any time which prevent race conditions.
     private static Rect             sCursorControllerTempRect = new Rect();
